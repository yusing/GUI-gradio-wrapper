--- conflicted
+++ resolved
@@ -777,13 +777,8 @@
     Postprocessing: expects an {int} or {float} returned from function and sets slider value to it as long as it is within range.
     Examples-format: A {float} or {int} representing the slider's value.
 
-<<<<<<< HEAD
-    Demos: sentence_builder, generate_tone, titanic_survival, interface_random_slider, blocks_random_slider
+    Demos: sentence_builder, slider_release, generate_tone, titanic_survival, interface_random_slider, blocks_random_slider
     Guides: create-your-own-friends-with-a-gan
-=======
-    Demos: sentence_builder, slider_release, generate_tone, titanic_survival, interface_random_slider, blocks_random_slider
-    Guides: create_your_own_friends_with_a_gan
->>>>>>> b97a61b8
     """
 
     def __init__(
@@ -3079,13 +3074,8 @@
 
     Preprocessing: No preprocessing is performed
     Postprocessing: No postprocessing is performed
-<<<<<<< HEAD
-    Demos: chatbot_demo, blocks_simple_squares
+    Demos: blocks_simple_squares
     Guides: creating-a-chatbot, real-time-speech-recognition
-=======
-    Demos: blocks_simple_squares
-    Guides: creating_a_chatbot, real_time_speech_recognition
->>>>>>> b97a61b8
     """
 
     allow_string_shortcut = False
