"""Contains all of the components that can be used with Gradio Interface / Blocks.
Along with the docs for each component, you can find the names of example demos that use
each component. These demos are located in the `demo` directory."""

from __future__ import annotations

import hashlib
import inspect
import json
import math
import operator
import os
import random
import secrets
import shutil
import tempfile
import urllib.request
import warnings
from copy import deepcopy
from enum import Enum
from pathlib import Path
from types import ModuleType
from typing import TYPE_CHECKING, Any, Callable, Dict, cast

import aiofiles
import altair as alt
import numpy as np
import pandas as pd
import PIL
import PIL.ImageOps
import requests
from fastapi import UploadFile
from ffmpy import FFmpeg
from gradio_client import media_data
from gradio_client import utils as client_utils
from gradio_client.data_classes import FileData
from gradio_client.documentation import document, set_documentation_group
from gradio_client.serializing import (
    BooleanSerializable,
    FileSerializable,
    GallerySerializable,
    ImgSerializable,
    JSONSerializable,
    ListStringSerializable,
    NumberSerializable,
    Serializable,
    SimpleSerializable,
    StringSerializable,
    VideoSerializable,
)
from pandas.api.types import is_numeric_dtype
from PIL import Image as _Image  # using _ to minimize namespace pollution
from typing_extensions import Literal

from gradio import processing_utils, utils
from gradio.blocks import Block, BlockContext
from gradio.events import (
    Blurrable,
    Changeable,
    Clearable,
    Clickable,
    Editable,
    EventListener,
    EventListenerMethod,
    Inputable,
    Playable,
    Releaseable,
    Selectable,
    Streamable,
    Submittable,
    Uploadable,
)
from gradio.interpretation import NeighborInterpretable, TokenInterpretable
from gradio.layouts import Column, Form, Row

if TYPE_CHECKING:
    from typing import TypedDict

    class DataframeData(TypedDict):
        headers: list[str]
        data: list[list[str | int | bool]]


set_documentation_group("component")
_Image.init()  # fixes https://github.com/gradio-app/gradio/issues/2843


class _Keywords(Enum):
    NO_VALUE = "NO_VALUE"  # Used as a sentinel to determine if nothing is provided as a argument for `value` in `Component.update()`
    FINISHED_ITERATING = "FINISHED_ITERATING"  # Used to skip processing of a component's value (needed for generators + state)


class Component(Block, Serializable):
    """
    A base class for defining the methods that all gradio components should have.
    """

    def __init__(self, *args, **kwargs):
        Block.__init__(self, *args, **kwargs)
        EventListener.__init__(self)

    def __str__(self):
        return self.__repr__()

    def __repr__(self):
        return f"{self.get_block_name()}"

    def get_config(self):
        """
        :return: a dictionary with context variables for the javascript file associated with the context
        """
        return {
            "name": self.get_block_name(),
            **super().get_config(),
        }

    def preprocess(self, x: Any) -> Any:
        """
        Any preprocessing needed to be performed on function input.
        """
        return x

    def postprocess(self, y):
        """
        Any postprocessing needed to be performed on function output.
        """
        return y

    def style(
        self,
        *,
        container: bool | None = None,
        **kwargs,
    ):
        """
        This method can be used to change the appearance of the component.
        Parameters:
            container: If True, will place the component in a container - providing some extra padding around the border.
        """
        put_deprecated_params_in_box = False
        if "rounded" in kwargs:
            warnings.warn(
                "'rounded' styling is no longer supported. To round adjacent components together, place them in a Column(variant='box')."
            )
            if isinstance(kwargs["rounded"], (list, tuple)):
                put_deprecated_params_in_box = True
            kwargs.pop("rounded")
        if "margin" in kwargs:
            warnings.warn(
                "'margin' styling is no longer supported. To place adjacent components together without margin, place them in a Column(variant='box')."
            )
            if isinstance(kwargs["margin"], (list, tuple)):
                put_deprecated_params_in_box = True
            kwargs.pop("margin")
        if "border" in kwargs:
            warnings.warn(
                "'border' styling is no longer supported. To place adjacent components in a shared border, place them in a Column(variant='box')."
            )
            kwargs.pop("border")
        if container is not None:
            self._style["container"] = container
        if len(kwargs):
            for key in kwargs:
                warnings.warn(f"Unknown style parameter: {key}")
        if (
            put_deprecated_params_in_box
            and isinstance(self.parent, (Row, Column))
            and self.parent.variant == "default"
        ):
            self.parent.variant = "compact"
        return self


class IOComponent(Component):
    """
    A base class for defining methods that all input/output components should have.
    """

    def __init__(
        self,
        *,
        value: Any = None,
        label: str | None = None,
        info: str | None = None,
        show_label: bool = True,
        interactive: bool | None = None,
        visible: bool = True,
        elem_id: str | None = None,
        elem_classes: list[str] | str | None = None,
        load_fn: Callable | None = None,
        every: float | None = None,
        **kwargs,
    ):
        self.temp_files: set[str] = set()
        self.DEFAULT_TEMP_DIR = os.environ.get("GRADIO_TEMP_DIR") or str(
            Path(tempfile.gettempdir()) / "gradio"
        )

        Component.__init__(
            self, elem_id=elem_id, elem_classes=elem_classes, visible=visible, **kwargs
        )

        self.label = label
        self.info = info
        self.show_label = show_label
        self.interactive = interactive

        # load_event is set in the Blocks.attach_load_events method
        self.load_event: None | dict[str, Any] = None
        self.load_event_to_attach = None
        load_fn, initial_value = self.get_load_fn_and_initial_value(value)
        self.value = (
            initial_value
            if self._skip_init_processing
            else self.postprocess(initial_value)
        )
        if callable(load_fn):
            self.attach_load_event(load_fn, every)

    def hash_file(self, file_path: str, chunk_num_blocks: int = 128) -> str:
        sha1 = hashlib.sha1()
        with open(file_path, "rb") as f:
            for chunk in iter(lambda: f.read(chunk_num_blocks * sha1.block_size), b""):
                sha1.update(chunk)
        return sha1.hexdigest()

    def hash_url(self, url: str, chunk_num_blocks: int = 128) -> str:
        sha1 = hashlib.sha1()
        remote = urllib.request.urlopen(url)
        max_file_size = 100 * 1024 * 1024  # 100MB
        total_read = 0
        while True:
            data = remote.read(chunk_num_blocks * sha1.block_size)
            total_read += chunk_num_blocks * sha1.block_size
            if not data or total_read > max_file_size:
                break
            sha1.update(data)
        return sha1.hexdigest()

    def hash_base64(self, base64_encoding: str, chunk_num_blocks: int = 128) -> str:
        sha1 = hashlib.sha1()
        for i in range(0, len(base64_encoding), chunk_num_blocks * sha1.block_size):
            data = base64_encoding[i : i + chunk_num_blocks * sha1.block_size]
            sha1.update(data.encode("utf-8"))
        return sha1.hexdigest()

    def make_temp_copy_if_needed(self, file_path: str) -> str:
        """Returns a temporary file path for a copy of the given file path if it does
        not already exist. Otherwise returns the path to the existing temp file."""
        temp_dir = self.hash_file(file_path)
        temp_dir = Path(self.DEFAULT_TEMP_DIR) / temp_dir
        temp_dir.mkdir(exist_ok=True, parents=True)

        f = tempfile.NamedTemporaryFile(delete=False, dir=temp_dir)
        f.name = client_utils.strip_invalid_filename_characters(Path(file_path).name)
        full_temp_file_path = str(utils.abspath(temp_dir / f.name))

        if not Path(full_temp_file_path).exists():
            shutil.copy2(file_path, full_temp_file_path)

        self.temp_files.add(full_temp_file_path)
        return full_temp_file_path

    async def save_uploaded_file(self, file: UploadFile, upload_dir: str) -> str:
        temp_dir = secrets.token_hex(
            20
        )  # Since the full file is being uploaded anyways, there is no benefit to hashing the file.
        temp_dir = Path(upload_dir) / temp_dir
        temp_dir.mkdir(exist_ok=True, parents=True)
        output_file_obj = tempfile.NamedTemporaryFile(delete=False, dir=temp_dir)

        if file.filename:
            file_name = Path(file.filename).name
            output_file_obj.name = client_utils.strip_invalid_filename_characters(
                file_name
            )

        full_temp_file_path = str(utils.abspath(temp_dir / output_file_obj.name))

        async with aiofiles.open(full_temp_file_path, "wb") as output_file:
            while True:
                content = await file.read(100 * 1024 * 1024)
                if not content:
                    break
                await output_file.write(content)

        return full_temp_file_path

    def download_temp_copy_if_needed(self, url: str) -> str:
        """Downloads a file and makes a temporary file path for a copy if does not already
        exist. Otherwise returns the path to the existing temp file."""
        temp_dir = self.hash_url(url)
        temp_dir = Path(self.DEFAULT_TEMP_DIR) / temp_dir
        temp_dir.mkdir(exist_ok=True, parents=True)
        f = tempfile.NamedTemporaryFile(delete=False, dir=temp_dir)

        f.name = client_utils.strip_invalid_filename_characters(Path(url).name)
        full_temp_file_path = str(utils.abspath(temp_dir / f.name))

        if not Path(full_temp_file_path).exists():
            with requests.get(url, stream=True) as r, open(
                full_temp_file_path, "wb"
            ) as f:
                shutil.copyfileobj(r.raw, f)

        self.temp_files.add(full_temp_file_path)
        return full_temp_file_path

    def base64_to_temp_file_if_needed(
        self, base64_encoding: str, file_name: str | None = None
    ) -> str:
        """Converts a base64 encoding to a file and returns the path to the file if
        the file doesn't already exist. Otherwise returns the path to the existing file.
        """
        temp_dir = self.hash_base64(base64_encoding)
        temp_dir = Path(self.DEFAULT_TEMP_DIR) / temp_dir
        temp_dir.mkdir(exist_ok=True, parents=True)

        guess_extension = client_utils.get_extension(base64_encoding)
        if file_name:
            file_name = client_utils.strip_invalid_filename_characters(file_name)
        elif guess_extension:
            file_name = f"file.{guess_extension}"
        else:
            file_name = "file"
        f = tempfile.NamedTemporaryFile(delete=False, dir=temp_dir)
        f.name = file_name  # type: ignore
        full_temp_file_path = str(utils.abspath(temp_dir / file_name))  # type: ignore

        if not Path(full_temp_file_path).exists():
            data, _ = client_utils.decode_base64_to_binary(base64_encoding)
            with open(full_temp_file_path, "wb") as fb:
                fb.write(data)

        self.temp_files.add(full_temp_file_path)
        return full_temp_file_path

    def get_config(self):
        config = {
            "label": self.label,
            "show_label": self.show_label,
            "interactive": self.interactive,
            **super().get_config(),
        }
        if self.info:
            config["info"] = self.info
        return config

    @staticmethod
    def get_load_fn_and_initial_value(value):
        if callable(value):
            initial_value = value()
            load_fn = value
        else:
            initial_value = value
            load_fn = None
        return load_fn, initial_value

    def attach_load_event(self, callable: Callable, every: float | None):
        """Add a load event that runs `callable`, optionally every `every` seconds."""
        self.load_event_to_attach = (callable, every)

    def as_example(self, input_data):
        """Return the input data in a way that can be displayed by the examples dataset component in the front-end."""
        return input_data


class FormComponent:
    def get_expected_parent(self) -> type[Form]:
        return Form


@document("style")
class Textbox(
    FormComponent,
    Changeable,
    Inputable,
    Selectable,
    Submittable,
    Blurrable,
    IOComponent,
    StringSerializable,
    TokenInterpretable,
):
    """
    Creates a textarea for user to enter string input or display string output.
    Preprocessing: passes textarea value as a {str} into the function.
    Postprocessing: expects a {str} returned from function and sets textarea value to it.
    Examples-format: a {str} representing the textbox input.

    Demos: hello_world, diff_texts, sentence_builder
    Guides: creating-a-chatbot, real-time-speech-recognition
    """

    def __init__(
        self,
        value: str | Callable | None = "",
        *,
        lines: int = 1,
        max_lines: int = 20,
        placeholder: str | None = None,
        label: str | None = None,
        info: str | None = None,
        every: float | None = None,
        show_label: bool = True,
        interactive: bool | None = None,
        visible: bool = True,
        elem_id: str | None = None,
        elem_classes: list[str] | str | None = None,
        type: str = "text",
        **kwargs,
    ):
        """
        Parameters:
            value: default text to provide in textarea. If callable, the function will be called whenever the app loads to set the initial value of the component.
            lines: minimum number of line rows to provide in textarea.
            max_lines: maximum number of line rows to provide in textarea.
            placeholder: placeholder hint to provide behind textarea.
            label: component name in interface.
            info: additional component description.
            every: If `value` is a callable, run the function 'every' number of seconds while the client connection is open. Has no effect otherwise. Queue must be enabled. The event can be accessed (e.g. to cancel it) via this component's .load_event attribute.
            show_label: if True, will display label.
            interactive: if True, will be rendered as an editable textbox; if False, editing will be disabled. If not provided, this is inferred based on whether the component is used as an input or output.
            visible: If False, component will be hidden.
            elem_id: An optional string that is assigned as the id of this component in the HTML DOM. Can be used for targeting CSS styles.
            elem_classes: An optional list of strings that are assigned as the classes of this component in the HTML DOM. Can be used for targeting CSS styles.
            type: The type of textbox. One of: 'text', 'password', 'email', Default is 'text'.
        """
        if type not in ["text", "password", "email"]:
            raise ValueError('`type` must be one of "text", "password", or "email".')

        #
        self.lines = lines
        if type == "text":
            self.max_lines = max(lines, max_lines)
        else:
            self.max_lines = 1
        self.placeholder = placeholder
        self.select: EventListenerMethod
        """
        Event listener for when the user selects text in the Textbox.
        Uses event data gradio.SelectData to carry `value` referring to selected substring, and `index` tuple referring to selected range endpoints.
        See EventData documentation on how to use this event data.
        """
        IOComponent.__init__(
            self,
            label=label,
            info=info,
            every=every,
            show_label=show_label,
            interactive=interactive,
            visible=visible,
            elem_id=elem_id,
            elem_classes=elem_classes,
            value=value,
            **kwargs,
        )
        TokenInterpretable.__init__(self)
        self.cleared_value = ""
        self.type = type

    def get_config(self):
        return {
            "lines": self.lines,
            "max_lines": self.max_lines,
            "placeholder": self.placeholder,
            "value": self.value,
            "type": self.type,
            **IOComponent.get_config(self),
        }

    @staticmethod
    def update(
        value: str | Literal[_Keywords.NO_VALUE] | None = _Keywords.NO_VALUE,
        lines: int | None = None,
        max_lines: int | None = None,
        placeholder: str | None = None,
        label: str | None = None,
        show_label: bool | None = None,
        visible: bool | None = None,
        interactive: bool | None = None,
        type: str | None = None,
    ):
        return {
            "lines": lines,
            "max_lines": max_lines,
            "placeholder": placeholder,
            "label": label,
            "show_label": show_label,
            "visible": visible,
            "value": value,
            "type": type,
            "interactive": interactive,
            "__type__": "update",
        }

    def preprocess(self, x: str | None) -> str | None:
        """
        Preprocesses input (converts it to a string) before passing it to the function.
        Parameters:
            x: text
        Returns:
            text
        """
        return None if x is None else str(x)

    def postprocess(self, y: str | None) -> str | None:
        """
        Postproccess the function output y by converting it to a str before passing it to the frontend.
        Parameters:
            y: function output to postprocess.
        Returns:
            text
        """
        return None if y is None else str(y)

    def set_interpret_parameters(
        self, separator: str = " ", replacement: str | None = None
    ):
        """
        Calculates interpretation score of characters in input by splitting input into tokens, then using a "leave one out" method to calculate the score of each token by removing each token and measuring the delta of the output value.
        Parameters:
            separator: Separator to use to split input into tokens.
            replacement: In the "leave one out" step, the text that the token should be replaced with. If None, the token is removed altogether.
        """
        self.interpretation_separator = separator
        self.interpretation_replacement = replacement
        return self

    def tokenize(self, x: str) -> tuple[list[str], list[str], None]:
        """
        Tokenizes an input string by dividing into "words" delimited by self.interpretation_separator
        """
        tokens = x.split(self.interpretation_separator)
        leave_one_out_strings = []
        for index in range(len(tokens)):
            leave_one_out_set = list(tokens)
            if self.interpretation_replacement is None:
                leave_one_out_set.pop(index)
            else:
                leave_one_out_set[index] = self.interpretation_replacement
            leave_one_out_strings.append(
                self.interpretation_separator.join(leave_one_out_set)
            )
        return tokens, leave_one_out_strings, None

    def get_masked_inputs(
        self, tokens: list[str], binary_mask_matrix: list[list[int]]
    ) -> list[str]:
        """
        Constructs partially-masked sentences for SHAP interpretation
        """
        masked_inputs = []
        for binary_mask_vector in binary_mask_matrix:
            masked_input = np.array(tokens)[np.array(binary_mask_vector, dtype=bool)]
            masked_inputs.append(self.interpretation_separator.join(masked_input))
        return masked_inputs

    def get_interpretation_scores(
        self, x, neighbors, scores: list[float], tokens: list[str], masks=None, **kwargs
    ) -> list[tuple[str, float]]:
        """
        Returns:
            Each tuple set represents a set of characters and their corresponding interpretation score.
        """
        result = []
        for token, score in zip(tokens, scores):
            result.append((token, score))
            result.append((self.interpretation_separator, 0))
        return result

    def style(
        self,
        *,
        show_copy_button: bool | None = None,
        container: bool | None = None,
        **kwargs,
    ):
        """
        This method can be used to change the appearance of the Textbox component.
        Parameters:
            show_copy_button: If True, includes a copy button to copy the text in the textbox. Only applies if show_label is True.
            container: If True, will place the component in a container - providing some extra padding around the border.
        """
        if show_copy_button is not None:
            self._style["show_copy_button"] = show_copy_button

        return Component.style(self, container=container, **kwargs)


@document("style")
class Number(
    FormComponent,
    Changeable,
    Inputable,
    Submittable,
    Blurrable,
    IOComponent,
    NumberSerializable,
    NeighborInterpretable,
):
    """
    Creates a numeric field for user to enter numbers as input or display numeric output.
    Preprocessing: passes field value as a {float} or {int} into the function, depending on `precision`.
    Postprocessing: expects an {int} or {float} returned from the function and sets field value to it.
    Examples-format: a {float} or {int} representing the number's value.

    Demos: tax_calculator, titanic_survival, blocks_simple_squares
    """

    def __init__(
        self,
        value: float | Callable | None = None,
        *,
        label: str | None = None,
        info: str | None = None,
        every: float | None = None,
        show_label: bool = True,
        interactive: bool | None = None,
        visible: bool = True,
        elem_id: str | None = None,
        elem_classes: list[str] | str | None = None,
        precision: int | None = None,
        **kwargs,
    ):
        """
        Parameters:
            value: default value. If callable, the function will be called whenever the app loads to set the initial value of the component.
            label: component name in interface.
            info: additional component description.
            every: If `value` is a callable, run the function 'every' number of seconds while the client connection is open. Has no effect otherwise. Queue must be enabled. The event can be accessed (e.g. to cancel it) via this component's .load_event attribute.
            show_label: if True, will display label.
            interactive: if True, will be editable; if False, editing will be disabled. If not provided, this is inferred based on whether the component is used as an input or output.
            visible: If False, component will be hidden.
            elem_id: An optional string that is assigned as the id of this component in the HTML DOM. Can be used for targeting CSS styles.
            elem_classes: An optional list of strings that are assigned as the classes of this component in the HTML DOM. Can be used for targeting CSS styles.
            precision: Precision to round input/output to. If set to 0, will round to nearest integer and convert type to int. If None, no rounding happens.
        """
        self.precision = precision
        IOComponent.__init__(
            self,
            label=label,
            info=info,
            every=every,
            show_label=show_label,
            interactive=interactive,
            visible=visible,
            elem_id=elem_id,
            elem_classes=elem_classes,
            value=value,
            **kwargs,
        )
        NeighborInterpretable.__init__(self)

    @staticmethod
    def _round_to_precision(num: float | int, precision: int | None) -> float | int:
        """
        Round to a given precision.

        If precision is None, no rounding happens. If 0, num is converted to int.

        Parameters:
            num: Number to round.
            precision: Precision to round to.
        Returns:
            rounded number
        """
        if precision is None:
            return float(num)
        elif precision == 0:
            return int(round(num, precision))
        else:
            return round(num, precision)

    def get_config(self):
        return {
            "value": self.value,
            **IOComponent.get_config(self),
        }

    @staticmethod
    def update(
        value: float | Literal[_Keywords.NO_VALUE] | None = _Keywords.NO_VALUE,
        label: str | None = None,
        show_label: bool | None = None,
        interactive: bool | None = None,
        visible: bool | None = None,
    ):
        return {
            "label": label,
            "show_label": show_label,
            "visible": visible,
            "value": value,
            "interactive": interactive,
            "__type__": "update",
        }

    def preprocess(self, x: float | None) -> float | None:
        """
        Parameters:
            x: numeric input
        Returns:
            number representing function input
        """
        if x is None:
            return None
        return self._round_to_precision(x, self.precision)

    def postprocess(self, y: float | None) -> float | None:
        """
        Any postprocessing needed to be performed on function output.

        Parameters:
            y: numeric output
        Returns:
            number representing function output
        """
        if y is None:
            return None
        return self._round_to_precision(y, self.precision)

    def set_interpret_parameters(
        self, steps: int = 3, delta: float = 1, delta_type: str = "percent"
    ):
        """
        Calculates interpretation scores of numeric values close to the input number.
        Parameters:
            steps: Number of nearby values to measure in each direction (above and below the input number).
            delta: Size of step in each direction between nearby values.
            delta_type: "percent" if delta step between nearby values should be a calculated as a percent, or "absolute" if delta should be a constant step change.
        """
        self.interpretation_steps = steps
        self.interpretation_delta = delta
        self.interpretation_delta_type = delta_type
        return self

    def get_interpretation_neighbors(self, x: float | int) -> tuple[list[float], dict]:
        x = self._round_to_precision(x, self.precision)
        if self.interpretation_delta_type == "percent":
            delta = 1.0 * self.interpretation_delta * x / 100
        elif self.interpretation_delta_type == "absolute":
            delta = self.interpretation_delta
        else:
            delta = self.interpretation_delta
        if self.precision == 0 and math.floor(delta) != delta:
            raise ValueError(
                f"Delta value {delta} is not an integer and precision=0. Cannot generate valid set of neighbors. "
                "If delta_type='percent', pick a value of delta such that x * delta is an integer. "
                "If delta_type='absolute', pick a value of delta that is an integer."
            )
        # run_interpretation will preprocess the neighbors so no need to convert to int here
        negatives = (
            np.array(x) + np.arange(-self.interpretation_steps, 0) * delta
        ).tolist()
        positives = (
            np.array(x) + np.arange(1, self.interpretation_steps + 1) * delta
        ).tolist()
        return negatives + positives, {}

    def get_interpretation_scores(
        self, x: float, neighbors: list[float], scores: list[float | None], **kwargs
    ) -> list[tuple[float, float | None]]:
        """
        Returns:
            Each tuple set represents a numeric value near the input and its corresponding interpretation score.
        """
        interpretation = list(zip(neighbors, scores))
        interpretation.insert(int(len(interpretation) / 2), (x, None))
        return interpretation


@document("style")
class Slider(
    FormComponent,
    Changeable,
    Inputable,
    Releaseable,
    IOComponent,
    NumberSerializable,
    NeighborInterpretable,
):
    """
    Creates a slider that ranges from `minimum` to `maximum` with a step size of `step`.
    Preprocessing: passes slider value as a {float} into the function.
    Postprocessing: expects an {int} or {float} returned from function and sets slider value to it as long as it is within range.
    Examples-format: A {float} or {int} representing the slider's value.

    Demos: sentence_builder, slider_release, generate_tone, titanic_survival, interface_random_slider, blocks_random_slider
    Guides: create-your-own-friends-with-a-gan
    """

    def __init__(
        self,
        minimum: float = 0,
        maximum: float = 100,
        value: float | Callable | None = None,
        *,
        step: float | None = None,
        label: str | None = None,
        info: str | None = None,
        every: float | None = None,
        show_label: bool = True,
        interactive: bool | None = None,
        visible: bool = True,
        elem_id: str | None = None,
        elem_classes: list[str] | str | None = None,
        randomize: bool = False,
        **kwargs,
    ):
        """
        Parameters:
            minimum: minimum value for slider.
            maximum: maximum value for slider.
            value: default value. If callable, the function will be called whenever the app loads to set the initial value of the component. Ignored if randomized=True.
            step: increment between slider values.
            label: component name in interface.
            info: additional component description.
            every: If `value` is a callable, run the function 'every' number of seconds while the client connection is open. Has no effect otherwise. Queue must be enabled. The event can be accessed (e.g. to cancel it) via this component's .load_event attribute.
            show_label: if True, will display label.
            interactive: if True, slider will be adjustable; if False, adjusting will be disabled. If not provided, this is inferred based on whether the component is used as an input or output.
            visible: If False, component will be hidden.
            elem_id: An optional string that is assigned as the id of this component in the HTML DOM. Can be used for targeting CSS styles.
            elem_classes: An optional list of strings that are assigned as the classes of this component in the HTML DOM. Can be used for targeting CSS styles.
            randomize: If True, the value of the slider when the app loads is taken uniformly at random from the range given by the minimum and maximum.
        """
        self.minimum = minimum
        self.maximum = maximum
        if step is None:
            difference = maximum - minimum
            power = math.floor(math.log10(difference) - 2)
            self.step = 10**power
        else:
            self.step = step
        if randomize:
            value = self.get_random_value
        IOComponent.__init__(
            self,
            label=label,
            info=info,
            every=every,
            show_label=show_label,
            interactive=interactive,
            visible=visible,
            elem_id=elem_id,
            elem_classes=elem_classes,
            value=value,
            **kwargs,
        )
        NeighborInterpretable.__init__(self)
        self.cleared_value = self.value

    def api_info(self) -> dict[str, dict | bool]:
        return {
            "info": {
                "type": "number",
                "description": f"numeric value between {self.minimum} and {self.maximum}",
            },
            "serialized_info": False,
        }

    def example_inputs(self) -> dict[str, Any]:
        return {
            "raw": self.minimum,
            "serialized": self.minimum,
        }

    def get_config(self):
        return {
            "minimum": self.minimum,
            "maximum": self.maximum,
            "step": self.step,
            "value": self.value,
            **IOComponent.get_config(self),
        }

    def get_random_value(self):
        n_steps = int((self.maximum - self.minimum) / self.step)
        step = random.randint(0, n_steps)
        value = self.minimum + step * self.step
        # Round to number of decimals in step so that UI doesn't display long decimals
        n_decimals = max(str(self.step)[::-1].find("."), 0)
        if n_decimals:
            value = round(value, n_decimals)
        return value

    @staticmethod
    def update(
        value: float | Literal[_Keywords.NO_VALUE] | None = _Keywords.NO_VALUE,
        minimum: float | None = None,
        maximum: float | None = None,
        step: float | None = None,
        label: str | None = None,
        show_label: bool | None = None,
        interactive: bool | None = None,
        visible: bool | None = None,
    ):
        return {
            "minimum": minimum,
            "maximum": maximum,
            "step": step,
            "label": label,
            "show_label": show_label,
            "interactive": interactive,
            "visible": visible,
            "value": value,
            "__type__": "update",
        }

    def postprocess(self, y: float | None) -> float | None:
        """
        Any postprocessing needed to be performed on function output.
        Parameters:
            y: numeric output
        Returns:
            numeric output or minimum number if None
        """
        return self.minimum if y is None else y

    def set_interpret_parameters(self, steps: int = 8) -> Slider:
        """
        Calculates interpretation scores of numeric values ranging between the minimum and maximum values of the slider.
        Parameters:
            steps: Number of neighboring values to measure between the minimum and maximum values of the slider range.
        """
        self.interpretation_steps = steps
        return self

    def get_interpretation_neighbors(self, x) -> tuple[object, dict]:
        return (
            np.linspace(self.minimum, self.maximum, self.interpretation_steps).tolist(),
            {},
        )

    def style(
        self,
        *,
        container: bool | None = None,
    ):
        """
        This method can be used to change the appearance of the slider.
        Parameters:
            container: If True, will place the component in a container - providing some extra padding around the border.
        """
        Component.style(
            self,
            container=container,
        )
        return self


@document("style")
class Checkbox(
    FormComponent,
    Changeable,
    Inputable,
    Selectable,
    IOComponent,
    BooleanSerializable,
    NeighborInterpretable,
):
    """
    Creates a checkbox that can be set to `True` or `False`.

    Preprocessing: passes the status of the checkbox as a {bool} into the function.
    Postprocessing: expects a {bool} returned from the function and, if it is True, checks the checkbox.
    Examples-format: a {bool} representing whether the box is checked.
    Demos: sentence_builder, titanic_survival
    """

    def __init__(
        self,
        value: bool | Callable = False,
        *,
        label: str | None = None,
        info: str | None = None,
        every: float | None = None,
        show_label: bool = True,
        interactive: bool | None = None,
        visible: bool = True,
        elem_id: str | None = None,
        elem_classes: list[str] | str | None = None,
        **kwargs,
    ):
        """
        Parameters:
            value: if True, checked by default. If callable, the function will be called whenever the app loads to set the initial value of the component.
            label: component name in interface.
            info: additional component description.
            every: If `value` is a callable, run the function 'every' number of seconds while the client connection is open. Has no effect otherwise. Queue must be enabled. The event can be accessed (e.g. to cancel it) via this component's .load_event attribute.
            show_label: if True, will display label.
            interactive: if True, this checkbox can be checked; if False, checking will be disabled. If not provided, this is inferred based on whether the component is used as an input or output.
            visible: If False, component will be hidden.
            elem_id: An optional string that is assigned as the id of this component in the HTML DOM. Can be used for targeting CSS styles.
            elem_classes: An optional list of strings that are assigned as the classes of this component in the HTML DOM. Can be used for targeting CSS styles.
        """
        self.select: EventListenerMethod
        """
        Event listener for when the user selects or deselects Checkbox.
        Uses event data gradio.SelectData to carry `value` referring to label of checkbox, and `selected` to refer to state of checkbox.
        See EventData documentation on how to use this event data.
        """
        IOComponent.__init__(
            self,
            label=label,
            info=info,
            every=every,
            show_label=show_label,
            interactive=interactive,
            visible=visible,
            elem_id=elem_id,
            elem_classes=elem_classes,
            value=value,
            **kwargs,
        )
        NeighborInterpretable.__init__(self)

    def get_config(self):
        return {
            "value": self.value,
            **IOComponent.get_config(self),
        }

    @staticmethod
    def update(
        value: bool | Literal[_Keywords.NO_VALUE] | None = _Keywords.NO_VALUE,
        label: str | None = None,
        show_label: bool | None = None,
        interactive: bool | None = None,
        visible: bool | None = None,
    ):
        return {
            "label": label,
            "show_label": show_label,
            "interactive": interactive,
            "visible": visible,
            "value": value,
            "__type__": "update",
        }

    def get_interpretation_neighbors(self, x):
        return [not x], {}

    def get_interpretation_scores(self, x, neighbors, scores, **kwargs):
        """
        Returns:
            The first value represents the interpretation score if the input is False, and the second if the input is True.
        """
        if x:
            return scores[0], None
        else:
            return None, scores[0]


@document("style")
class CheckboxGroup(
    FormComponent,
    Changeable,
    Inputable,
    Selectable,
    IOComponent,
    ListStringSerializable,
    NeighborInterpretable,
):
    """
    Creates a set of checkboxes of which a subset can be checked.
    Preprocessing: passes the list of checked checkboxes as a {List[str]} or their indices as a {List[int]} into the function, depending on `type`.
    Postprocessing: expects a {List[str]}, each element of which becomes a checked checkbox.
    Examples-format: a {List[str]} representing the values to be checked.
    Demos: sentence_builder, titanic_survival
    """

    def __init__(
        self,
        choices: list[str] | None = None,
        *,
        value: list[str] | str | Callable | None = None,
        type: str = "value",
        label: str | None = None,
        info: str | None = None,
        every: float | None = None,
        show_label: bool = True,
        interactive: bool | None = None,
        visible: bool = True,
        elem_id: str | None = None,
        elem_classes: list[str] | str | None = None,
        **kwargs,
    ):
        """
        Parameters:
            choices: list of options to select from.
            value: default selected list of options. If callable, the function will be called whenever the app loads to set the initial value of the component.
            type: Type of value to be returned by component. "value" returns the list of strings of the choices selected, "index" returns the list of indices of the choices selected.
            label: component name in interface.
            info: additional component description.
            every: If `value` is a callable, run the function 'every' number of seconds while the client connection is open. Has no effect otherwise. Queue must be enabled. The event can be accessed (e.g. to cancel it) via this component's .load_event attribute.
            show_label: if True, will display label.
            interactive: if True, choices in this checkbox group will be checkable; if False, checking will be disabled. If not provided, this is inferred based on whether the component is used as an input or output.
            visible: If False, component will be hidden.
            elem_id: An optional string that is assigned as the id of this component in the HTML DOM. Can be used for targeting CSS styles.
            elem_classes: An optional list of strings that are assigned as the classes of this component in the HTML DOM. Can be used for targeting CSS styles.
        """
        self.choices = choices or []
        self.cleared_value = []
        valid_types = ["value", "index"]
        if type not in valid_types:
            raise ValueError(
                f"Invalid value for parameter `type`: {type}. Please choose from one of: {valid_types}"
            )
        self.type = type
        self.select: EventListenerMethod
        """
        Event listener for when the user selects or deselects within CheckboxGroup.
        Uses event data gradio.SelectData to carry `value` referring to label of selected checkbox, `index` to refer to index, and `selected` to refer to state of checkbox.
        See EventData documentation on how to use this event data.
        """
        IOComponent.__init__(
            self,
            label=label,
            info=info,
            every=every,
            show_label=show_label,
            interactive=interactive,
            visible=visible,
            elem_id=elem_id,
            elem_classes=elem_classes,
            value=value,
            **kwargs,
        )
        NeighborInterpretable.__init__(self)

    def get_config(self):
        return {
            "choices": self.choices,
            "value": self.value,
            **IOComponent.get_config(self),
        }

    def example_inputs(self) -> dict[str, Any]:
        return {
            "raw": self.choices[0] if self.choices else None,
            "serialized": self.choices[0] if self.choices else None,
        }

    @staticmethod
    def update(
        value: list[str]
        | str
        | Literal[_Keywords.NO_VALUE]
        | None = _Keywords.NO_VALUE,
        choices: list[str] | None = None,
        label: str | None = None,
        show_label: bool | None = None,
        interactive: bool | None = None,
        visible: bool | None = None,
    ):
        return {
            "choices": choices,
            "label": label,
            "show_label": show_label,
            "interactive": interactive,
            "visible": visible,
            "value": value,
            "__type__": "update",
        }

    def preprocess(self, x: list[str]) -> list[str] | list[int]:
        """
        Parameters:
            x: list of selected choices
        Returns:
            list of selected choices as strings or indices within choice list
        """
        if self.type == "value":
            return x
        elif self.type == "index":
            return [self.choices.index(choice) for choice in x]
        else:
            raise ValueError(
                f"Unknown type: {self.type}. Please choose from: 'value', 'index'."
            )

    def postprocess(self, y: list[str] | str | None) -> list[str]:
        """
        Any postprocessing needed to be performed on function output.
        Parameters:
            y: List of selected choices. If a single choice is selected, it can be passed in as a string
        Returns:
            List of selected choices
        """
        if y is None:
            return []
        if not isinstance(y, list):
            y = [y]
        return y

    def get_interpretation_neighbors(self, x):
        leave_one_out_sets = []
        for choice in self.choices:
            leave_one_out_set = list(x)
            if choice in leave_one_out_set:
                leave_one_out_set.remove(choice)
            else:
                leave_one_out_set.append(choice)
            leave_one_out_sets.append(leave_one_out_set)
        return leave_one_out_sets, {}

    def get_interpretation_scores(self, x, neighbors, scores, **kwargs):
        """
        Returns:
            For each tuple in the list, the first value represents the interpretation score if the input is False, and the second if the input is True.
        """
        final_scores = []
        for choice, score in zip(self.choices, scores):
            score_set = [score, None] if choice in x else [None, score]
            final_scores.append(score_set)
        return final_scores

    def style(
        self,
        *,
        item_container: bool | None = None,
        container: bool | None = None,
        **kwargs,
    ):
        """
        This method can be used to change the appearance of the CheckboxGroup.
        Parameters:
            item_container: If True, will place the items in a container.
            container: If True, will place the component in a container - providing some extra padding around the border.
        """
        if item_container is not None:
            self._style["item_container"] = item_container

        Component.style(self, container=container, **kwargs)
        return self


@document("style")
class Radio(
    FormComponent,
    Selectable,
    Changeable,
    Inputable,
    IOComponent,
    StringSerializable,
    NeighborInterpretable,
):
    """
    Creates a set of radio buttons of which only one can be selected.
    Preprocessing: passes the value of the selected radio button as a {str} or its index as an {int} into the function, depending on `type`.
    Postprocessing: expects a {str} corresponding to the value of the radio button to be selected.
    Examples-format: a {str} representing the radio option to select.

    Demos: sentence_builder, titanic_survival, blocks_essay
    """

    def __init__(
        self,
        choices: list[str] | None = None,
        *,
        value: str | Callable | None = None,
        type: str = "value",
        label: str | None = None,
        info: str | None = None,
        every: float | None = None,
        show_label: bool = True,
        interactive: bool | None = None,
        visible: bool = True,
        elem_id: str | None = None,
        elem_classes: list[str] | str | None = None,
        **kwargs,
    ):
        """
        Parameters:
            choices: list of options to select from.
            value: the button selected by default. If None, no button is selected by default. If callable, the function will be called whenever the app loads to set the initial value of the component.
            type: Type of value to be returned by component. "value" returns the string of the choice selected, "index" returns the index of the choice selected.
            label: component name in interface.
            info: additional component description.
            every: If `value` is a callable, run the function 'every' number of seconds while the client connection is open. Has no effect otherwise. Queue must be enabled. The event can be accessed (e.g. to cancel it) via this component's .load_event attribute.
            show_label: if True, will display label.
            interactive: if True, choices in this radio group will be selectable; if False, selection will be disabled. If not provided, this is inferred based on whether the component is used as an input or output.
            visible: If False, component will be hidden.
            elem_id: An optional string that is assigned as the id of this component in the HTML DOM. Can be used for targeting CSS styles.
            elem_classes: An optional list of strings that are assigned as the classes of this component in the HTML DOM. Can be used for targeting CSS styles.
        """
        self.choices = choices or []
        valid_types = ["value", "index"]
        if type not in valid_types:
            raise ValueError(
                f"Invalid value for parameter `type`: {type}. Please choose from one of: {valid_types}"
            )
        self.type = type
        self.select: EventListenerMethod
        """
        Event listener for when the user selects Radio option.
        Uses event data gradio.SelectData to carry `value` referring to label of selected option, and `index` to refer to index.
        See EventData documentation on how to use this event data.
        """
        IOComponent.__init__(
            self,
            label=label,
            info=info,
            every=every,
            show_label=show_label,
            interactive=interactive,
            visible=visible,
            elem_id=elem_id,
            elem_classes=elem_classes,
            value=value,
            **kwargs,
        )
        NeighborInterpretable.__init__(self)
        self.cleared_value = self.value

    def get_config(self):
        return {
            "choices": self.choices,
            "value": self.value,
            **IOComponent.get_config(self),
        }

    def example_inputs(self) -> dict[str, Any]:
        return {
            "raw": self.choices[0] if self.choices else None,
            "serialized": self.choices[0] if self.choices else None,
        }

    @staticmethod
    def update(
        value: Any | Literal[_Keywords.NO_VALUE] | None = _Keywords.NO_VALUE,
        choices: list[str] | None = None,
        label: str | None = None,
        show_label: bool | None = None,
        interactive: bool | None = None,
        visible: bool | None = None,
    ):
        return {
            "choices": choices,
            "label": label,
            "show_label": show_label,
            "interactive": interactive,
            "visible": visible,
            "value": value,
            "__type__": "update",
        }

    def preprocess(self, x: str | None) -> str | int | None:
        """
        Parameters:
            x: selected choice
        Returns:
            selected choice as string or index within choice list
        """
        if self.type == "value":
            return x
        elif self.type == "index":
            if x is None:
                return None
            else:
                return self.choices.index(x)
        else:
            raise ValueError(
                f"Unknown type: {self.type}. Please choose from: 'value', 'index'."
            )

    def get_interpretation_neighbors(self, x):
        choices = list(self.choices)
        choices.remove(x)
        return choices, {}

    def get_interpretation_scores(
        self, x, neighbors, scores: list[float | None], **kwargs
    ) -> list:
        """
        Returns:
            Each value represents the interpretation score corresponding to each choice.
        """
        scores.insert(self.choices.index(x), None)
        return scores

    def style(
        self,
        *,
        item_container: bool | None = None,
        container: bool | None = None,
        **kwargs,
    ):
        """
        This method can be used to change the appearance of the radio component.
        Parameters:
            item_container: If True, will place items in a container.
            container: If True, will place the component in a container - providing some extra padding around the border.
        """
        if item_container is not None:
            self._style["item_container"] = item_container

        Component.style(self, container=container, **kwargs)
        return self


@document("style")
class Dropdown(
    Changeable,
    Inputable,
    Selectable,
    Blurrable,
    IOComponent,
    SimpleSerializable,
    FormComponent,
):
    """
    Creates a dropdown of choices from which entries can be selected.
    Preprocessing: passes the value of the selected dropdown entry as a {str} or its index as an {int} into the function, depending on `type`.
    Postprocessing: expects a {str} corresponding to the value of the dropdown entry to be selected.
    Examples-format: a {str} representing the drop down value to select.
    Demos: sentence_builder, titanic_survival
    """

    def __init__(
        self,
        choices: list[str] | None = None,
        *,
        value: str | list[str] | Callable | None = None,
        type: str = "value",
        multiselect: bool | None = None,
        max_choices: int | None = None,
        label: str | None = None,
        info: str | None = None,
        every: float | None = None,
        show_label: bool = True,
        interactive: bool | None = None,
        visible: bool = True,
        elem_id: str | None = None,
        elem_classes: list[str] | str | None = None,
        allow_custom_value: bool = False,
        **kwargs,
    ):
        """
        Parameters:
            choices: list of options to select from.
            value: default value(s) selected in dropdown. If None, no value is selected by default. If callable, the function will be called whenever the app loads to set the initial value of the component.
            type: Type of value to be returned by component. "value" returns the string of the choice selected, "index" returns the index of the choice selected.
            multiselect: if True, multiple choices can be selected.
            max_choices: maximum number of choices that can be selected. If None, no limit is enforced.
            label: component name in interface.
            info: additional component description.
            every: If `value` is a callable, run the function 'every' number of seconds while the client connection is open. Has no effect otherwise. Queue must be enabled. The event can be accessed (e.g. to cancel it) via this component's .load_event attribute.
            show_label: if True, will display label.
            interactive: if True, choices in this dropdown will be selectable; if False, selection will be disabled. If not provided, this is inferred based on whether the component is used as an input or output.
            visible: If False, component will be hidden.
            elem_id: An optional string that is assigned as the id of this component in the HTML DOM. Can be used for targeting CSS styles.
            elem_classes: An optional list of strings that are assigned as the classes of this component in the HTML DOM. Can be used for targeting CSS styles.
            allow_custom_value: If True, allows user to enter a custom value that is not in the list of choices.
        """
        self.choices = [str(choice) for choice in choices] if choices else []
        valid_types = ["value", "index"]
        if type not in valid_types:
            raise ValueError(
                f"Invalid value for parameter `type`: {type}. Please choose from one of: {valid_types}"
            )
        self.type = type
        self.multiselect = multiselect
        if multiselect and isinstance(value, str):
            value = [value]
        if not multiselect and max_choices is not None:
            warnings.warn(
                "The `max_choices` parameter is ignored when `multiselect` is False."
            )
        self.max_choices = max_choices
        self.allow_custom_value = allow_custom_value
        if multiselect and allow_custom_value:
            raise ValueError(
                "Custom values are not supported when `multiselect` is True."
            )
        self.interpret_by_tokens = False
        self.select: EventListenerMethod
        """
        Event listener for when the user selects Dropdown option.
        Uses event data gradio.SelectData to carry `value` referring to label of selected option, and `index` to refer to index.
        See EventData documentation on how to use this event data.
        """
        IOComponent.__init__(
            self,
            label=label,
            info=info,
            every=every,
            show_label=show_label,
            interactive=interactive,
            visible=visible,
            elem_id=elem_id,
            elem_classes=elem_classes,
            value=value,
            **kwargs,
        )

        self.cleared_value = self.value or ([] if multiselect else "")

    def api_info(self) -> dict[str, dict | bool]:
        if self.multiselect:
            type = {
                "type": "array",
                "items": {"type": "string"},
                "description": f"List of options from: {self.choices}",
            }
        else:
            type = {"type": "string", "description": f"Option from: {self.choices}"}
        return {"info": type, "serialized_info": False}

    def example_inputs(self) -> dict[str, Any]:
        if self.multiselect:
            return {
                "raw": [self.choices[0]] if self.choices else [],
                "serialized": [self.choices[0]] if self.choices else [],
            }
        else:
            return {
                "raw": self.choices[0] if self.choices else None,
                "serialized": self.choices[0] if self.choices else None,
            }

    def get_config(self):
        return {
            "choices": self.choices,
            "value": self.value,
            "multiselect": self.multiselect,
            "max_choices": self.max_choices,
            "allow_custom_value": self.allow_custom_value,
            **IOComponent.get_config(self),
        }

    @staticmethod
    def update(
        value: Any | Literal[_Keywords.NO_VALUE] | None = _Keywords.NO_VALUE,
        choices: str | list[str] | None = None,
        label: str | None = None,
        show_label: bool | None = None,
        interactive: bool | None = None,
        placeholder: str | None = None,
        visible: bool | None = None,
    ):
        return {
            "choices": choices,
            "label": label,
            "show_label": show_label,
            "visible": visible,
            "value": value,
            "interactive": interactive,
            "placeholder": placeholder,
            "__type__": "update",
        }

    def preprocess(
        self, x: str | list[str]
    ) -> str | int | list[str] | list[int] | None:
        """
        Parameters:
            x: selected choice(s)
        Returns:
            selected choice(s) as string or index within choice list or list of string or indices
        """
        if self.type == "value":
            return x
        elif self.type == "index":
            if x is None:
                return None
            elif self.multiselect:
                return [self.choices.index(c) for c in x]
            else:
                if isinstance(x, str):
                    return self.choices.index(x) if x in self.choices else None
        else:
            raise ValueError(
                f"Unknown type: {self.type}. Please choose from: 'value', 'index'."
            )

    def set_interpret_parameters(self):
        """
        Calculates interpretation score of each choice by comparing the output against each of the outputs when alternative choices are selected.
        """
        return self

    def get_interpretation_neighbors(self, x):
        choices = list(self.choices)
        choices.remove(x)
        return choices, {}

    def get_interpretation_scores(
        self, x, neighbors, scores: list[float | None], **kwargs
    ) -> list:
        """
        Returns:
            Each value represents the interpretation score corresponding to each choice.
        """
        scores.insert(self.choices.index(x), None)
        return scores

    def style(self, *, container: bool | None = None, **kwargs):
        """
        This method can be used to change the appearance of the Dropdown.
        Parameters:
            container: If True, will place the component in a container - providing some extra padding around the border.
        """
        Component.style(self, container=container, **kwargs)
        return self


@document("style")
class Image(
    Editable,
    Clearable,
    Changeable,
    Streamable,
    Selectable,
    Uploadable,
    IOComponent,
    ImgSerializable,
    TokenInterpretable,
):
    """
    Creates an image component that can be used to upload/draw images (as an input) or display images (as an output).
    Preprocessing: passes the uploaded image as a {numpy.array}, {PIL.Image} or {str} filepath depending on `type` -- unless `tool` is `sketch` AND source is one of `upload` or `webcam`. In these cases, a {dict} with keys `image` and `mask` is passed, and the format of the corresponding values depends on `type`.
    Postprocessing: expects a {numpy.array}, {PIL.Image} or {str} or {pathlib.Path} filepath to an image and displays the image.
    Examples-format: a {str} filepath to a local file that contains the image.
    Demos: image_mod, image_mod_default_image
<<<<<<< HEAD
    Guides: Gradio-and-ONNX-on-Hugging-Face, image-classification-in-pytorch, image-classification-in-tensorflow, image-classification-with-vision-transformers, building-a-pictionary-app, create-your-own-friends-with-a-gan
=======
    Guides: image-classification-in-pytorch, image-classification-in-tensorflow, image-classification-with-vision-transformers, building-a-pictionary_app, create-your-own-friends-with-a-gan
>>>>>>> 0a01388d
    """

    def __init__(
        self,
        value: str | _Image.Image | np.ndarray | None = None,
        *,
        shape: tuple[int, int] | None = None,
        image_mode: str = "RGB",
        invert_colors: bool = False,
        source: str = "upload",
        tool: str | None = None,
        type: str = "numpy",
        label: str | None = None,
        every: float | None = None,
        show_label: bool = True,
        interactive: bool | None = None,
        visible: bool = True,
        streaming: bool = False,
        elem_id: str | None = None,
        elem_classes: list[str] | str | None = None,
        mirror_webcam: bool = True,
        brush_radius: float | None = None,
        **kwargs,
    ):
        """
        Parameters:
            value: A PIL Image, numpy array, path or URL for the default value that Image component is going to take. If callable, the function will be called whenever the app loads to set the initial value of the component.
            shape: (width, height) shape to crop and resize image to; if None, matches input image size. Pass None for either width or height to only crop and resize the other.
            image_mode: "RGB" if color, or "L" if black and white.
            invert_colors: whether to invert the image as a preprocessing step.
            source: Source of image. "upload" creates a box where user can drop an image file, "webcam" allows user to take snapshot from their webcam, "canvas" defaults to a white image that can be edited and drawn upon with tools.
            tool: Tools used for editing. "editor" allows a full screen editor (and is the default if source is "upload" or "webcam"), "select" provides a cropping and zoom tool, "sketch" allows you to create a binary sketch (and is the default if source="canvas"), and "color-sketch" allows you to created a sketch in different colors. "color-sketch" can be used with source="upload" or "webcam" to allow sketching on an image. "sketch" can also be used with "upload" or "webcam" to create a mask over an image and in that case both the image and mask are passed into the function as a dictionary with keys "image" and "mask" respectively.
            type: The format the image is converted to before being passed into the prediction function. "numpy" converts the image to a numpy array with shape (height, width, 3) and values from 0 to 255, "pil" converts the image to a PIL image object, "filepath" passes a str path to a temporary file containing the image.
            label: component name in interface.
            every: If `value` is a callable, run the function 'every' number of seconds while the client connection is open. Has no effect otherwise. Queue must be enabled. The event can be accessed (e.g. to cancel it) via this component's .load_event attribute.
            show_label: if True, will display label.
            interactive: if True, will allow users to upload and edit an image; if False, can only be used to display images. If not provided, this is inferred based on whether the component is used as an input or output.
            visible: If False, component will be hidden.
            streaming: If True when used in a `live` interface, will automatically stream webcam feed. Only valid is source is 'webcam'.
            elem_id: An optional string that is assigned as the id of this component in the HTML DOM. Can be used for targeting CSS styles.
            elem_classes: An optional list of strings that are assigned as the classes of this component in the HTML DOM. Can be used for targeting CSS styles.
            mirror_webcam: If True webcam will be mirrored. Default is True.
            brush_radius: Size of the brush for Sketch. Default is None which chooses a sensible default
        """
        self.brush_radius = brush_radius
        self.mirror_webcam = mirror_webcam
        valid_types = ["numpy", "pil", "filepath"]
        if type not in valid_types:
            raise ValueError(
                f"Invalid value for parameter `type`: {type}. Please choose from one of: {valid_types}"
            )
        self.type = type
        self.shape = shape
        self.image_mode = image_mode
        valid_sources = ["upload", "webcam", "canvas"]
        if source not in valid_sources:
            raise ValueError(
                f"Invalid value for parameter `source`: {source}. Please choose from one of: {valid_sources}"
            )
        self.source = source
        if tool is None:
            self.tool = "sketch" if source == "canvas" else "editor"
        else:
            self.tool = tool
        self.invert_colors = invert_colors
        self.streaming = streaming
        if streaming and source != "webcam":
            raise ValueError("Image streaming only available if source is 'webcam'.")
        self.select: EventListenerMethod
        """
        Event listener for when the user clicks on a pixel within the image.
        Uses event data gradio.SelectData to carry `index` to refer to the [x, y] coordinates of the clicked pixel.
        See EventData documentation on how to use this event data.
        """

        IOComponent.__init__(
            self,
            label=label,
            every=every,
            show_label=show_label,
            interactive=interactive,
            visible=visible,
            elem_id=elem_id,
            elem_classes=elem_classes,
            value=value,
            **kwargs,
        )
        TokenInterpretable.__init__(self)

    def get_config(self):
        return {
            "image_mode": self.image_mode,
            "shape": self.shape,
            "source": self.source,
            "tool": self.tool,
            "value": self.value,
            "streaming": self.streaming,
            "mirror_webcam": self.mirror_webcam,
            "brush_radius": self.brush_radius,
            "selectable": self.selectable,
            **IOComponent.get_config(self),
        }

    @staticmethod
    def update(
        value: Any | Literal[_Keywords.NO_VALUE] | None = _Keywords.NO_VALUE,
        label: str | None = None,
        show_label: bool | None = None,
        interactive: bool | None = None,
        visible: bool | None = None,
        brush_radius: float | None = None,
    ):
        return {
            "label": label,
            "show_label": show_label,
            "interactive": interactive,
            "visible": visible,
            "value": value,
            "brush_radius": brush_radius,
            "__type__": "update",
        }

    def _format_image(
        self, im: _Image.Image | None
    ) -> np.ndarray | _Image.Image | str | None:
        """Helper method to format an image based on self.type"""
        if im is None:
            return im
        fmt = im.format
        if self.type == "pil":
            return im
        elif self.type == "numpy":
            return np.array(im)
        elif self.type == "filepath":
            file_obj = tempfile.NamedTemporaryFile(
                delete=False,
                suffix=(f".{fmt.lower()}" if fmt is not None else ".png"),
            )
            im.save(file_obj.name)
            return self.make_temp_copy_if_needed(file_obj.name)
        else:
            raise ValueError(
                "Unknown type: "
                + str(self.type)
                + ". Please choose from: 'numpy', 'pil', 'filepath'."
            )

    def preprocess(
        self, x: str | dict[str, str]
    ) -> np.ndarray | _Image.Image | str | dict | None:
        """
        Parameters:
            x: base64 url data, or (if tool == "sketch") a dict of image and mask base64 url data
        Returns:
            image in requested format, or (if tool == "sketch") a dict of image and mask in requested format
        """
        if x is None:
            return x

        mask = ""
        if self.tool == "sketch" and self.source in ["upload", "webcam"]:
            assert isinstance(x, dict)
            x, mask = x["image"], x["mask"]

        assert isinstance(x, str)
        im = processing_utils.decode_base64_to_image(x)
        with warnings.catch_warnings():
            warnings.simplefilter("ignore")
            im = im.convert(self.image_mode)
        if self.shape is not None:
            im = processing_utils.resize_and_crop(im, self.shape)
        if self.invert_colors:
            im = PIL.ImageOps.invert(im)
        if (
            self.source == "webcam"
            and self.mirror_webcam is True
            and self.tool != "color-sketch"
        ):
            im = PIL.ImageOps.mirror(im)

        if self.tool == "sketch" and self.source in ["upload", "webcam"]:
            mask_im = processing_utils.decode_base64_to_image(mask)
            return {
                "image": self._format_image(im),
                "mask": self._format_image(mask_im),
            }

        return self._format_image(im)

    def postprocess(
        self, y: np.ndarray | _Image.Image | str | Path | None
    ) -> str | None:
        """
        Parameters:
            y: image as a numpy array, PIL Image, string/Path filepath, or string URL
        Returns:
            base64 url data
        """
        if y is None:
            return None
        if isinstance(y, np.ndarray):
            return processing_utils.encode_array_to_base64(y)
        elif isinstance(y, _Image.Image):
            return processing_utils.encode_pil_to_base64(y)
        elif isinstance(y, (str, Path)):
            return client_utils.encode_url_or_file_to_base64(y)
        else:
            raise ValueError("Cannot process this value as an Image")

    def set_interpret_parameters(self, segments: int = 16):
        """
        Calculates interpretation score of image subsections by splitting the image into subsections, then using a "leave one out" method to calculate the score of each subsection by whiting out the subsection and measuring the delta of the output value.
        Parameters:
            segments: Number of interpretation segments to split image into.
        """
        self.interpretation_segments = segments
        return self

    def _segment_by_slic(self, x):
        """
        Helper method that segments an image into superpixels using slic.
        Parameters:
            x: base64 representation of an image
        """
        x = processing_utils.decode_base64_to_image(x)
        if self.shape is not None:
            x = processing_utils.resize_and_crop(x, self.shape)
        resized_and_cropped_image = np.array(x)
        try:
            from skimage.segmentation import slic
        except (ImportError, ModuleNotFoundError) as err:
            raise ValueError(
                "Error: running this interpretation for images requires scikit-image, please install it first."
            ) from err
        try:
            segments_slic = slic(
                resized_and_cropped_image,
                self.interpretation_segments,
                compactness=10,
                sigma=1,
                start_label=1,
            )
        except TypeError:  # For skimage 0.16 and older
            segments_slic = slic(
                resized_and_cropped_image,
                self.interpretation_segments,
                compactness=10,
                sigma=1,
            )
        return segments_slic, resized_and_cropped_image

    def tokenize(self, x):
        """
        Segments image into tokens, masks, and leave-one-out-tokens
        Parameters:
            x: base64 representation of an image
        Returns:
            tokens: list of tokens, used by the get_masked_input() method
            leave_one_out_tokens: list of left-out tokens, used by the get_interpretation_neighbors() method
            masks: list of masks, used by the get_interpretation_neighbors() method
        """
        segments_slic, resized_and_cropped_image = self._segment_by_slic(x)
        tokens, masks, leave_one_out_tokens = [], [], []
        replace_color = np.mean(resized_and_cropped_image, axis=(0, 1))
        for segment_value in np.unique(segments_slic):
            mask = segments_slic == segment_value
            image_screen = np.copy(resized_and_cropped_image)
            image_screen[segments_slic == segment_value] = replace_color
            leave_one_out_tokens.append(
                processing_utils.encode_array_to_base64(image_screen)
            )
            token = np.copy(resized_and_cropped_image)
            token[segments_slic != segment_value] = 0
            tokens.append(token)
            masks.append(mask)
        return tokens, leave_one_out_tokens, masks

    def get_masked_inputs(self, tokens, binary_mask_matrix):
        masked_inputs = []
        for binary_mask_vector in binary_mask_matrix:
            masked_input = np.zeros_like(tokens[0], dtype=int)
            for token, b in zip(tokens, binary_mask_vector):
                masked_input = masked_input + token * int(b)
            masked_inputs.append(processing_utils.encode_array_to_base64(masked_input))
        return masked_inputs

    def get_interpretation_scores(
        self, x, neighbors, scores, masks, tokens=None, **kwargs
    ) -> list[list[float]]:
        """
        Returns:
            A 2D array representing the interpretation score of each pixel of the image.
        """
        x = processing_utils.decode_base64_to_image(x)
        if self.shape is not None:
            x = processing_utils.resize_and_crop(x, self.shape)
        x = np.array(x)
        output_scores = np.zeros((x.shape[0], x.shape[1]))

        for score, mask in zip(scores, masks):
            output_scores += score * mask

        max_val, min_val = np.max(output_scores), np.min(output_scores)
        if max_val > 0:
            output_scores = (output_scores - min_val) / (max_val - min_val)
        return output_scores.tolist()

    def style(self, *, height: int | None = None, width: int | None = None, **kwargs):
        """
        This method can be used to change the appearance of the Image component.
        Parameters:
            height: Height of the image.
            width: Width of the image.
        """
        self._style["height"] = height
        self._style["width"] = width
        Component.style(
            self,
            **kwargs,
        )
        return self

    def check_streamable(self):
        if self.source != "webcam":
            raise ValueError("Image streaming only available if source is 'webcam'.")

    def as_example(self, input_data: str | None) -> str:
        if input_data is None:
            return ""
        elif (
            self.root_url
        ):  # If an externally hosted image, don't convert to absolute path
            return input_data
        return str(utils.abspath(input_data))


@document("style")
class Video(
    Changeable,
    Clearable,
    Playable,
    Uploadable,
    IOComponent,
    VideoSerializable,
):
    """
    Creates a video component that can be used to upload/record videos (as an input) or display videos (as an output).
    For the video to be playable in the browser it must have a compatible container and codec combination. Allowed
    combinations are .mp4 with h264 codec, .ogg with theora codec, and .webm with vp9 codec. If the component detects
    that the output video would not be playable in the browser it will attempt to convert it to a playable mp4 video.
    If the conversion fails, the original video is returned.
    Preprocessing: passes the uploaded video as a {str} filepath or URL whose extension can be modified by `format`.
    Postprocessing: expects a {str} filepath to a video which is displayed, or a {Tuple[str, str]} where the first element is a filepath to a video and the second element is a filepath to a subtitle file.
    Examples-format: a {str} filepath to a local file that contains the video, or a {Tuple[str, str]} where the first element is a filepath to a video file and the second element is a filepath to a subtitle file.
    Demos: video_identity, video_subtitle
    """

    def __init__(
        self,
        value: str | tuple[str, str | None] | Callable | None = None,
        *,
        format: str | None = None,
        source: str = "upload",
        label: str | None = None,
        every: float | None = None,
        show_label: bool = True,
        interactive: bool | None = None,
        visible: bool = True,
        elem_id: str | None = None,
        elem_classes: list[str] | str | None = None,
        mirror_webcam: bool = True,
        include_audio: bool | None = None,
        **kwargs,
    ):
        """
        Parameters:
            value: A path or URL for the default value that Video component is going to take. Can also be a tuple consisting of (video filepath, subtitle filepath). If a subtitle file is provided, it should be of type .srt or .vtt. Or can be callable, in which case the function will be called whenever the app loads to set the initial value of the component.
            format: Format of video format to be returned by component, such as 'avi' or 'mp4'. Use 'mp4' to ensure browser playability. If set to None, video will keep uploaded format.
            source: Source of video. "upload" creates a box where user can drop an video file, "webcam" allows user to record a video from their webcam.
            label: component name in interface.
            every: If `value` is a callable, run the function 'every' number of seconds while the client connection is open. Has no effect otherwise. Queue must be enabled. The event can be accessed (e.g. to cancel it) via this component's .load_event attribute.
            show_label: if True, will display label.
            interactive: if True, will allow users to upload a video; if False, can only be used to display videos. If not provided, this is inferred based on whether the component is used as an input or output.
            visible: If False, component will be hidden.
            elem_id: An optional string that is assigned as the id of this component in the HTML DOM. Can be used for targeting CSS styles.
            elem_classes: An optional list of strings that are assigned as the classes of this component in the HTML DOM. Can be used for targeting CSS styles.
            mirror_webcam: If True webcam will be mirrored. Default is True.
            include_audio: Whether the component should record/retain the audio track for a video. By default, audio is excluded for webcam videos and included for uploaded videos.
        """
        self.format = format
        valid_sources = ["upload", "webcam"]
        if source not in valid_sources:
            raise ValueError(
                f"Invalid value for parameter `source`: {source}. Please choose from one of: {valid_sources}"
            )
        self.source = source
        self.mirror_webcam = mirror_webcam
        self.include_audio = (
            include_audio if include_audio is not None else source == "upload"
        )
        IOComponent.__init__(
            self,
            label=label,
            every=every,
            show_label=show_label,
            interactive=interactive,
            visible=visible,
            elem_id=elem_id,
            elem_classes=elem_classes,
            value=value,
            **kwargs,
        )

    def get_config(self):
        return {
            "source": self.source,
            "value": self.value,
            "mirror_webcam": self.mirror_webcam,
            "include_audio": self.include_audio,
            **IOComponent.get_config(self),
        }

    @staticmethod
    def update(
        value: str
        | tuple[str, str | None]
        | Literal[_Keywords.NO_VALUE]
        | None = _Keywords.NO_VALUE,
        source: str | None = None,
        label: str | None = None,
        show_label: bool | None = None,
        interactive: bool | None = None,
        visible: bool | None = None,
    ):
        return {
            "source": source,
            "label": label,
            "show_label": show_label,
            "interactive": interactive,
            "visible": visible,
            "value": value,
            "__type__": "update",
        }

    def preprocess(
        self, x: tuple[FileData, FileData | None] | FileData | None
    ) -> str | None:
        """
        Parameters:
            x: A tuple of (video file data, subtitle file data) or just video file data.
        Returns:
            A string file path or URL to the preprocessed video. Subtitle file data is ignored.
        """
        if x is None:
            return None
        elif isinstance(x, dict):
            video = x
        else:
            video = x[0]

        file_name, file_data, is_file = (
            video.get("name"),
            video["data"],
            video.get("is_file", False),
        )

        if is_file:
            assert file_name is not None, "Received file data without a file name."
            file_name = Path(self.make_temp_copy_if_needed(file_name))
        else:
            assert file_data is not None, "Received empty file data."
            file_name = Path(self.base64_to_temp_file_if_needed(file_data, file_name))

        uploaded_format = file_name.suffix.replace(".", "")
        needs_formatting = self.format is not None and uploaded_format != self.format
        flip = self.source == "webcam" and self.mirror_webcam

        if needs_formatting or flip:
            format = f".{self.format if needs_formatting else uploaded_format}"
            output_options = ["-vf", "hflip", "-c:a", "copy"] if flip else []
            output_options += ["-an"] if not self.include_audio else []
            flip_suffix = "_flip" if flip else ""
            output_file_name = str(
                file_name.with_name(f"{file_name.stem}{flip_suffix}{format}")
            )
            if Path(output_file_name).exists():
                return output_file_name
            ff = FFmpeg(
                inputs={str(file_name): None},
                outputs={output_file_name: output_options},
            )
            ff.run()
            return output_file_name
        elif not self.include_audio:
            output_file_name = str(file_name.with_name(f"muted_{file_name.name}"))
            ff = FFmpeg(
                inputs={str(file_name): None},
                outputs={output_file_name: ["-an"]},
            )
            ff.run()
            return output_file_name
        else:
            return str(file_name)

    def postprocess(
        self, y: str | tuple[str, str | None] | None
    ) -> tuple[FileData | None, FileData | None] | None:
        """
        Processes a video to ensure that it is in the correct format before
        returning it to the front end.
        Parameters:
            y: video data in either of the following formats: a tuple of (str video filepath, str subtitle filepath), or a string filepath or URL to an video file, or None.
        Returns:
            a tuple with the two dictionary, reresent to video and (optional) subtitle, which following formats:
            - The first dictionary represents the video file and contains the following keys:
                - 'name': a file path to a temporary copy of the processed video.
                - 'data': None
                - 'is_file': True
            - The second dictionary represents the subtitle file and contains the following keys:
                - 'name': None
                - 'data': Base64 encode the processed subtitle data.
                - 'is_file': False
            - If subtitle is None, returns (video, None).
            - If both video and subtitle are None, returns None.
        """

        if y is None or y == [None, None] or y == (None, None):
            return None
        if isinstance(y, str):
            processed_files = (self._format_video(y), None)
        elif isinstance(y, (tuple, list)):
            assert (
                len(y) == 2
            ), f"Expected lists of length 2 or tuples of length 2. Received: {y}"
            video = y[0]
            subtitle = y[1]
            processed_files = (
                self._format_video(video),
                self._format_subtitle(subtitle),
            )
        else:
            raise Exception(f"Cannot process type as video: {type(y)}")

        return processed_files

    def _format_video(self, video: str | None) -> FileData | None:
        """
        Processes a video to ensure that it is in the correct format.
        Parameters:
            video: video data in either of the following formats: a string filepath or URL to an video file, or None.
        Returns:
            a dictionary with the following keys:

            - 'name': a file path to a temporary copy of the processed video.
            - 'data': None
            - 'is_file': True
        """
        if video is None:
            return None

        returned_format = video.split(".")[-1].lower()

        if self.format is None or returned_format == self.format:
            conversion_needed = False
        else:
            conversion_needed = True

        # For cases where the video is a URL and does not need to be converted to another format, we can just return the URL
        if utils.validate_url(video) and not (conversion_needed):
            return {"name": video, "data": None, "is_file": True}

        # For cases where the video needs to be converted to another format
        if utils.validate_url(video):
            video = self.download_temp_copy_if_needed(video)
        if (
            processing_utils.ffmpeg_installed()
            and not processing_utils.video_is_playable(video)
        ):
            warnings.warn(
                "Video does not have browser-compatible container or codec. Converting to mp4"
            )
            video = processing_utils.convert_video_to_playable_mp4(video)
        if self.format is not None and returned_format != self.format:
            output_file_name = video[0 : video.rindex(".") + 1] + self.format
            ff = FFmpeg(inputs={video: None}, outputs={output_file_name: None})
            ff.run()
            video = output_file_name

        video = self.make_temp_copy_if_needed(video)

        return {
            "name": video,
            "data": None,
            "is_file": True,
            "orig_name": Path(video).name,
        }

    def _format_subtitle(self, subtitle: str | None) -> FileData | None:
        """
        Convert subtitle format to VTT and process the video to ensure it meets the HTML5 requirements.
        Parameters:
            subtitle: subtitle path in either of the VTT and SRT format.
        Returns:
            a dictionary with the following keys:
            - 'name': None
            - 'data': base64-encoded subtitle data.
            - 'is_file': False
        """

        def srt_to_vtt(srt_file_path, vtt_file_path):
            """Convert an SRT subtitle file to a VTT subtitle file"""
            with open(srt_file_path, encoding="utf-8") as srt_file, open(
                vtt_file_path, "w", encoding="utf-8"
            ) as vtt_file:
                vtt_file.write("WEBVTT\n\n")
                for subtitle_block in srt_file.read().strip().split("\n\n"):
                    subtitle_lines = subtitle_block.split("\n")
                    subtitle_timing = subtitle_lines[1].replace(",", ".")
                    subtitle_text = "\n".join(subtitle_lines[2:])
                    vtt_file.write(f"{subtitle_timing} --> {subtitle_timing}\n")
                    vtt_file.write(f"{subtitle_text}\n\n")

        if subtitle is None:
            return None

        valid_extensions = (".srt", ".vtt")

        if Path(subtitle).suffix not in valid_extensions:
            raise ValueError(
                f"Invalid value for parameter `subtitle`: {subtitle}. Please choose a file with one of these extensions: {valid_extensions}"
            )

        # HTML5 only support vtt format
        if Path(subtitle).suffix == ".srt":
            temp_file = tempfile.NamedTemporaryFile(
                delete=False,
                suffix=".vtt",
            )

            srt_to_vtt(subtitle, temp_file.name)
            subtitle = temp_file.name

        subtitle_data = client_utils.encode_url_or_file_to_base64(subtitle)
        return {"name": None, "data": subtitle_data, "is_file": False}

    def style(self, *, height: int | None = None, width: int | None = None, **kwargs):
        """
        This method can be used to change the appearance of the video component.
        Parameters:
            height: Height of the video.
            width: Width of the video.
        """
        self._style["height"] = height
        self._style["width"] = width
        Component.style(
            self,
            **kwargs,
        )
        return self


@document("style")
class Audio(
    Changeable,
    Clearable,
    Playable,
    Streamable,
    Uploadable,
    IOComponent,
    FileSerializable,
    TokenInterpretable,
):
    """
    Creates an audio component that can be used to upload/record audio (as an input) or display audio (as an output).
    Preprocessing: passes the uploaded audio as a {Tuple(int, numpy.array)} corresponding to (sample rate in Hz, audio data as a 16-bit int array whose values range from -32768 to 32767), or as a {str} filepath, depending on `type`.
    Postprocessing: expects a {Tuple(int, numpy.array)} corresponding to (sample rate in Hz, audio data as a float or int numpy array) or as a {str} filepath or URL to an audio file, which gets displayed
    Examples-format: a {str} filepath to a local file that contains audio.
    Demos: main_note, generate_tone, reverse_audio
    Guides: real-time-speech-recognition
    """

    def __init__(
        self,
        value: str | tuple[int, np.ndarray] | Callable | None = None,
        *,
        source: str = "upload",
        type: str = "numpy",
        label: str | None = None,
        every: float | None = None,
        show_label: bool = True,
        interactive: bool | None = None,
        visible: bool = True,
        streaming: bool = False,
        elem_id: str | None = None,
        elem_classes: list[str] | str | None = None,
        format: Literal["wav", "mp3"] = "wav",
        **kwargs,
    ):
        """
        Parameters:
            value: A path, URL, or [sample_rate, numpy array] tuple (sample rate in Hz, audio data as a float or int numpy array) for the default value that Audio component is going to take. If callable, the function will be called whenever the app loads to set the initial value of the component.
            source: Source of audio. "upload" creates a box where user can drop an audio file, "microphone" creates a microphone input.
            type: The format the audio file is converted to before being passed into the prediction function. "numpy" converts the audio to a tuple consisting of: (int sample rate, numpy.array for the data), "filepath" passes a str path to a temporary file containing the audio.
            label: component name in interface.
            every: If `value` is a callable, run the function 'every' number of seconds while the client connection is open. Has no effect otherwise. Queue must be enabled. The event can be accessed (e.g. to cancel it) via this component's .load_event attribute.
            show_label: if True, will display label.
            interactive: if True, will allow users to upload and edit a audio file; if False, can only be used to play audio. If not provided, this is inferred based on whether the component is used as an input or output.
            visible: If False, component will be hidden.
            streaming: If set to True when used in a `live` interface, will automatically stream webcam feed. Only valid is source is 'microphone'.
            elem_id: An optional string that is assigned as the id of this component in the HTML DOM. Can be used for targeting CSS styles.
            elem_classes: An optional list of strings that are assigned as the classes of this component in the HTML DOM. Can be used for targeting CSS styles.
            format: The file format to save audio files. Either 'wav' or 'mp3'. wav files are lossless but will tend to be larger files. mp3 files tend to be smaller. Default is wav. Applies both when this component is used as an input (when `type` is "format") and when this component is used as an output.
        """
        valid_sources = ["upload", "microphone"]
        if source not in valid_sources:
            raise ValueError(
                f"Invalid value for parameter `source`: {source}. Please choose from one of: {valid_sources}"
            )
        self.source = source
        valid_types = ["numpy", "filepath"]
        if type not in valid_types:
            raise ValueError(
                f"Invalid value for parameter `type`: {type}. Please choose from one of: {valid_types}"
            )
        self.type = type
        self.streaming = streaming
        if streaming and source != "microphone":
            raise ValueError(
                "Audio streaming only available if source is 'microphone'."
            )
        IOComponent.__init__(
            self,
            label=label,
            every=every,
            show_label=show_label,
            interactive=interactive,
            visible=visible,
            elem_id=elem_id,
            elem_classes=elem_classes,
            value=value,
            **kwargs,
        )
        TokenInterpretable.__init__(self)
        self.format = format

    def get_config(self):
        return {
            "source": self.source,
            "value": self.value,
            "streaming": self.streaming,
            **IOComponent.get_config(self),
        }

    def example_inputs(self) -> dict[str, Any]:
        return {
            "raw": {"is_file": False, "data": media_data.BASE64_AUDIO},
            "serialized": "https://github.com/gradio-app/gradio/raw/main/test/test_files/audio_sample.wav",
        }

    @staticmethod
    def update(
        value: Any | Literal[_Keywords.NO_VALUE] | None = _Keywords.NO_VALUE,
        source: str | None = None,
        label: str | None = None,
        show_label: bool | None = None,
        interactive: bool | None = None,
        visible: bool | None = None,
    ):
        return {
            "source": source,
            "label": label,
            "show_label": show_label,
            "interactive": interactive,
            "visible": visible,
            "value": value,
            "__type__": "update",
        }

    def preprocess(
        self, x: dict[str, Any] | None
    ) -> tuple[int, np.ndarray] | str | None:
        """
        Parameters:
            x: dictionary with keys "name", "data", "is_file", "crop_min", "crop_max".
        Returns:
            audio in requested format
        """
        if x is None:
            return x
        file_name, file_data, is_file = (
            x["name"],
            x["data"],
            x.get("is_file", False),
        )
        crop_min, crop_max = x.get("crop_min", 0), x.get("crop_max", 100)
        if is_file:
            if utils.validate_url(file_name):
                temp_file_path = self.download_temp_copy_if_needed(file_name)
            else:
                temp_file_path = self.make_temp_copy_if_needed(file_name)
        else:
            temp_file_path = self.base64_to_temp_file_if_needed(file_data, file_name)

        sample_rate, data = processing_utils.audio_from_file(
            temp_file_path, crop_min=crop_min, crop_max=crop_max
        )

        # Need a unique name for the file to avoid re-using the same audio file if
        # a user submits the same audio file twice, but with different crop min/max.
        temp_file_path = Path(temp_file_path)
        output_file_name = str(
            temp_file_path.with_name(
                f"{temp_file_path.stem}-{crop_min}-{crop_max}{temp_file_path.suffix}"
            )
        )

        if self.type == "numpy":
            return sample_rate, data
        elif self.type == "filepath":
            output_file = str(Path(output_file_name).with_suffix(f".{self.format}"))
            processing_utils.audio_to_file(
                sample_rate, data, output_file, format=self.format
            )
            return output_file
        else:
            raise ValueError(
                "Unknown type: "
                + str(self.type)
                + ". Please choose from: 'numpy', 'filepath'."
            )

    def set_interpret_parameters(self, segments: int = 8):
        """
        Calculates interpretation score of audio subsections by splitting the audio into subsections, then using a "leave one out" method to calculate the score of each subsection by removing the subsection and measuring the delta of the output value.
        Parameters:
            segments: Number of interpretation segments to split audio into.
        """
        self.interpretation_segments = segments
        return self

    def tokenize(self, x):
        if x.get("is_file"):
            sample_rate, data = processing_utils.audio_from_file(x["name"])
        else:
            file_name = self.base64_to_temp_file_if_needed(x["data"])
            sample_rate, data = processing_utils.audio_from_file(file_name)
        leave_one_out_sets = []
        tokens = []
        masks = []
        duration = data.shape[0]
        boundaries = np.linspace(0, duration, self.interpretation_segments + 1).tolist()
        boundaries = [round(boundary) for boundary in boundaries]
        for index in range(len(boundaries) - 1):
            start, stop = boundaries[index], boundaries[index + 1]
            masks.append((start, stop))

            # Handle the leave one outs
            leave_one_out_data = np.copy(data)
            leave_one_out_data[start:stop] = 0
            file = tempfile.NamedTemporaryFile(delete=False, suffix=".wav")
            processing_utils.audio_to_file(sample_rate, leave_one_out_data, file.name)
            out_data = client_utils.encode_file_to_base64(file.name)
            leave_one_out_sets.append(out_data)
            file.close()
            Path(file.name).unlink()

            # Handle the tokens
            token = np.copy(data)
            token[0:start] = 0
            token[stop:] = 0
            file = tempfile.NamedTemporaryFile(delete=False, suffix=".wav")
            processing_utils.audio_to_file(sample_rate, token, file.name)
            token_data = client_utils.encode_file_to_base64(file.name)
            file.close()
            Path(file.name).unlink()

            tokens.append(token_data)
        tokens = [{"name": "token.wav", "data": token} for token in tokens]
        leave_one_out_sets = [
            {"name": "loo.wav", "data": loo_set} for loo_set in leave_one_out_sets
        ]
        return tokens, leave_one_out_sets, masks

    def get_masked_inputs(self, tokens, binary_mask_matrix):
        # create a "zero input" vector and get sample rate
        x = tokens[0]["data"]
        file_name = self.base64_to_temp_file_if_needed(x)
        sample_rate, data = processing_utils.audio_from_file(file_name)
        zero_input = np.zeros_like(data, dtype="int16")
        # decode all of the tokens
        token_data = []
        for token in tokens:
            file_name = self.base64_to_temp_file_if_needed(token["data"])
            _, data = processing_utils.audio_from_file(file_name)
            token_data.append(data)
        # construct the masked version
        masked_inputs = []
        for binary_mask_vector in binary_mask_matrix:
            masked_input = np.copy(zero_input)
            for t, b in zip(token_data, binary_mask_vector):
                masked_input = masked_input + t * int(b)
            file = tempfile.NamedTemporaryFile(delete=False)
            processing_utils.audio_to_file(sample_rate, masked_input, file.name)
            masked_data = client_utils.encode_file_to_base64(file.name)
            file.close()
            Path(file.name).unlink()
            masked_inputs.append(masked_data)
        return masked_inputs

    def postprocess(self, y: tuple[int, np.ndarray] | str | None) -> str | dict | None:
        """
        Parameters:
            y: audio data in either of the following formats: a tuple of (sample_rate, data), or a string filepath or URL to an audio file, or None.
        Returns:
            base64 url data
        """
        if y is None:
            return None
        if isinstance(y, str) and utils.validate_url(y):
            return {"name": y, "data": None, "is_file": True}
        if isinstance(y, tuple):
            sample_rate, data = y
            file = tempfile.NamedTemporaryFile(suffix=f".{self.format}", delete=False)
            processing_utils.audio_to_file(
                sample_rate, data, file.name, format=self.format
            )
            file_path = str(utils.abspath(file.name))
            self.temp_files.add(file_path)
        else:
            file_path = self.make_temp_copy_if_needed(y)
        return {"name": file_path, "data": None, "is_file": True}

    def check_streamable(self):
        if self.source != "microphone":
            raise ValueError(
                "Audio streaming only available if source is 'microphone'."
            )

    def style(
        self,
        **kwargs,
    ):
        """
        This method can be used to change the appearance of the audio component.
        """
        Component.style(
            self,
            **kwargs,
        )
        return self

    def as_example(self, input_data: str | None) -> str:
        return Path(input_data).name if input_data else ""


@document("style")
class File(
    Changeable,
    Selectable,
    Clearable,
    Uploadable,
    IOComponent,
    FileSerializable,
):
    """
    Creates a file component that allows uploading generic file (when used as an input) and or displaying generic files (output).
    Preprocessing: passes the uploaded file as a {tempfile._TemporaryFileWrapper} or {List[tempfile._TemporaryFileWrapper]} depending on `file_count` (or a {bytes}/{List{bytes}} depending on `type`)
    Postprocessing: expects function to return a {str} path to a file, or {List[str]} consisting of paths to files.
    Examples-format: a {str} path to a local file that populates the component.
    Demos: zip_to_json, zip_files
    """

    def __init__(
        self,
        value: str | list[str] | Callable | None = None,
        *,
        file_count: str = "single",
        file_types: list[str] | None = None,
        type: str = "file",
        label: str | None = None,
        every: float | None = None,
        show_label: bool = True,
        interactive: bool | None = None,
        visible: bool = True,
        elem_id: str | None = None,
        elem_classes: list[str] | str | None = None,
        **kwargs,
    ):
        """
        Parameters:
            value: Default file to display, given as str file path. If callable, the function will be called whenever the app loads to set the initial value of the component.
            file_count: if single, allows user to upload one file. If "multiple", user uploads multiple files. If "directory", user uploads all files in selected directory. Return type will be list for each file in case of "multiple" or "directory".
            file_types: List of file extensions or types of files to be uploaded (e.g. ['image', '.json', '.mp4']). "file" allows any file to be uploaded, "image" allows only image files to be uploaded, "audio" allows only audio files to be uploaded, "video" allows only video files to be uploaded, "text" allows only text files to be uploaded.
            type: Type of value to be returned by component. "file" returns a temporary file object with the same base name as the uploaded file, whose full path can be retrieved by file_obj.name, "binary" returns an bytes object.
            label: component name in interface.
            every: If `value` is a callable, run the function 'every' number of seconds while the client connection is open. Has no effect otherwise. Queue must be enabled. The event can be accessed (e.g. to cancel it) via this component's .load_event attribute.
            show_label: if True, will display label.
            interactive: if True, will allow users to upload a file; if False, can only be used to display files. If not provided, this is inferred based on whether the component is used as an input or output.
            visible: If False, component will be hidden.
            elem_id: An optional string that is assigned as the id of this component in the HTML DOM. Can be used for targeting CSS styles.
            elem_classes: An optional list of strings that are assigned as the classes of this component in the HTML DOM. Can be used for targeting CSS styles.
        """
        self.file_count = file_count
        self.file_types = file_types
        if file_types is not None and not isinstance(file_types, list):
            raise ValueError(
                f"Parameter file_types must be a list. Received {file_types.__class__.__name__}"
            )
        valid_types = [
            "file",
            "binary",
            "bytes",
        ]  # "bytes" is included for backwards compatibility
        if type not in valid_types:
            raise ValueError(
                f"Invalid value for parameter `type`: {type}. Please choose from one of: {valid_types}"
            )
        if type == "bytes":
            warnings.warn(
                "The `bytes` type is deprecated and may not work as expected. Please use `binary` instead."
            )
        if file_count == "directory" and file_types is not None:
            warnings.warn(
                "The `file_types` parameter is ignored when `file_count` is 'directory'."
            )
        self.type = type
        self.select: EventListenerMethod
        """
        Event listener for when the user selects file from list.
        Uses event data gradio.SelectData to carry `value` referring to name of selected file, and `index` to refer to index.
        See EventData documentation on how to use this event data.
        """
        IOComponent.__init__(
            self,
            label=label,
            every=every,
            show_label=show_label,
            interactive=interactive,
            visible=visible,
            elem_id=elem_id,
            elem_classes=elem_classes,
            value=value,
            **kwargs,
        )

    def get_config(self):
        return {
            "file_count": self.file_count,
            "file_types": self.file_types,
            "value": self.value,
            "selectable": self.selectable,
            **IOComponent.get_config(self),
        }

    @staticmethod
    def update(
        value: Any | Literal[_Keywords.NO_VALUE] | None = _Keywords.NO_VALUE,
        label: str | None = None,
        show_label: bool | None = None,
        interactive: bool | None = None,
        visible: bool | None = None,
    ):
        return {
            "label": label,
            "show_label": show_label,
            "interactive": interactive,
            "visible": visible,
            "value": value,
            "__type__": "update",
        }

    def preprocess(
        self, x: list[dict[str, Any]] | None
    ) -> (
        bytes
        | tempfile._TemporaryFileWrapper
        | list[bytes | tempfile._TemporaryFileWrapper]
        | None
    ):
        """
        Parameters:
            x: List of JSON objects with filename as 'name' property and base64 data as 'data' property
        Returns:
            File objects in requested format
        """
        if x is None:
            return None

        def process_single_file(f) -> bytes | tempfile._TemporaryFileWrapper:
            file_name, data, is_file = (
                f["name"],
                f["data"],
                f.get("is_file", False),
            )
            if self.type == "file":
                if is_file:
                    temp_file_path = self.make_temp_copy_if_needed(file_name)
                    file = tempfile.NamedTemporaryFile(delete=False)
                    file.name = temp_file_path
                    file.orig_name = file_name  # type: ignore
                else:
                    file = client_utils.decode_base64_to_file(data, file_path=file_name)
                    file.orig_name = file_name  # type: ignore
                    self.temp_files.add(str(utils.abspath(file.name)))
                return file
            elif (
                self.type == "binary" or self.type == "bytes"
            ):  # "bytes" is included for backwards compatibility
                if is_file:
                    with open(file_name, "rb") as file_data:
                        return file_data.read()
                return client_utils.decode_base64_to_binary(data)[0]
            else:
                raise ValueError(
                    "Unknown type: "
                    + str(self.type)
                    + ". Please choose from: 'file', 'bytes'."
                )

        if self.file_count == "single":
            if isinstance(x, list):
                return process_single_file(x[0])
            else:
                return process_single_file(x)
        else:
            if isinstance(x, list):
                return [process_single_file(f) for f in x]
            else:
                return process_single_file(x)

    def postprocess(
        self, y: str | list[str] | None
    ) -> dict[str, Any] | list[dict[str, Any]] | None:
        """
        Parameters:
            y: file path
        Returns:
            JSON object with key 'name' for filename, 'data' for base64 url, and 'size' for filesize in bytes
        """
        if y is None:
            return None
        if isinstance(y, list):
            return [
                {
                    "orig_name": Path(file).name,
                    "name": self.make_temp_copy_if_needed(file),
                    "size": Path(file).stat().st_size,
                    "data": None,
                    "is_file": True,
                }
                for file in y
            ]
        else:
            return {
                "orig_name": Path(y).name,
                "name": self.make_temp_copy_if_needed(y),
                "size": Path(y).stat().st_size,
                "data": None,
                "is_file": True,
            }

    def style(
        self,
        **kwargs,
    ):
        """
        This method can be used to change the appearance of the file component.
        """
        Component.style(
            self,
            **kwargs,
        )
        return self

    def as_example(self, input_data: str | list | None) -> str:
        if input_data is None:
            return ""
        elif isinstance(input_data, list):
            return ", ".join([Path(file).name for file in input_data])
        else:
            return Path(input_data).name

    def api_info(self) -> dict[str, dict | bool]:
        if self.file_count == "single":
            return self._single_file_api_info()
        else:
            return self._multiple_file_api_info()

    def serialized_info(self):
        if self.file_count == "single":
            return self._single_file_serialized_info()
        else:
            return self._multiple_file_serialized_info()

    def example_inputs(self) -> dict[str, Any]:
        if self.file_count == "single":
            return self._single_file_example_inputs()
        else:
            return self._multiple_file_example_inputs()


@document("style")
class Dataframe(Changeable, Inputable, Selectable, IOComponent, JSONSerializable):
    """
    Accepts or displays 2D input through a spreadsheet-like component for dataframes.
    Preprocessing: passes the uploaded spreadsheet data as a {pandas.DataFrame}, {numpy.array}, {List[List]}, or {List} depending on `type`
    Postprocessing: expects a {pandas.DataFrame}, {numpy.array}, {List[List]}, {List}, a {Dict} with keys `data` (and optionally `headers`), or {str} path to a csv, which is rendered in the spreadsheet.
    Examples-format: a {str} filepath to a csv with data, a pandas dataframe, or a list of lists (excluding headers) where each sublist is a row of data.
    Demos: filter_records, matrix_transpose, tax_calculator
    """

    markdown_parser = None

    def __init__(
        self,
        value: list[list[Any]] | Callable | None = None,
        *,
        headers: list[str] | None = None,
        row_count: int | tuple[int, str] = (1, "dynamic"),
        col_count: int | tuple[int, str] | None = None,
        datatype: str | list[str] = "str",
        type: str = "pandas",
        max_rows: int | None = 20,
        max_cols: int | None = None,
        overflow_row_behaviour: str = "paginate",
        label: str | None = None,
        every: float | None = None,
        show_label: bool = True,
        interactive: bool | None = None,
        visible: bool = True,
        elem_id: str | None = None,
        elem_classes: list[str] | str | None = None,
        wrap: bool = False,
        **kwargs,
    ):
        """
        Parameters:
            value: Default value as a 2-dimensional list of values. If callable, the function will be called whenever the app loads to set the initial value of the component.
            headers: List of str header names. If None, no headers are shown.
            row_count: Limit number of rows for input and decide whether user can create new rows. The first element of the tuple is an `int`, the row count; the second should be 'fixed' or 'dynamic', the new row behaviour. If an `int` is passed the rows default to 'dynamic'
            col_count: Limit number of columns for input and decide whether user can create new columns. The first element of the tuple is an `int`, the number of columns; the second should be 'fixed' or 'dynamic', the new column behaviour. If an `int` is passed the columns default to 'dynamic'
            datatype: Datatype of values in sheet. Can be provided per column as a list of strings, or for the entire sheet as a single string. Valid datatypes are "str", "number", "bool", "date", and "markdown".
            type: Type of value to be returned by component. "pandas" for pandas dataframe, "numpy" for numpy array, or "array" for a Python array.
            label: component name in interface.
            max_rows: Maximum number of rows to display at once. Set to None for infinite.
            max_cols: Maximum number of columns to display at once. Set to None for infinite.
            overflow_row_behaviour: If set to "paginate", will create pages for overflow rows. If set to "show_ends", will show initial and final rows and truncate middle rows.
            label: component name in interface.
            every: If `value` is a callable, run the function 'every' number of seconds while the client connection is open. Has no effect otherwise. Queue must be enabled. The event can be accessed (e.g. to cancel it) via this component's .load_event attribute.
            show_label: if True, will display label.
            interactive: if True, will allow users to edit the dataframe; if False, can only be used to display data. If not provided, this is inferred based on whether the component is used as an input or output.
            visible: If False, component will be hidden.
            elem_id: An optional string that is assigned as the id of this component in the HTML DOM. Can be used for targeting CSS styles.
            elem_classes: An optional list of strings that are assigned as the classes of this component in the HTML DOM. Can be used for targeting CSS styles.
            wrap: if True text in table cells will wrap when appropriate, if False the table will scroll horizontally. Defaults to False.
        """

        self.wrap = wrap
        self.row_count = self.__process_counts(row_count)
        self.col_count = self.__process_counts(
            col_count, len(headers) if headers else 3
        )

        self.__validate_headers(headers, self.col_count[0])

        self.headers = (
            headers if headers is not None else list(range(1, self.col_count[0] + 1))
        )
        self.datatype = (
            datatype if isinstance(datatype, list) else [datatype] * self.col_count[0]
        )
        valid_types = ["pandas", "numpy", "array"]
        if type not in valid_types:
            raise ValueError(
                f"Invalid value for parameter `type`: {type}. Please choose from one of: {valid_types}"
            )
        self.type = type
        values = {
            "str": "",
            "number": 0,
            "bool": False,
            "date": "01/01/1970",
            "markdown": "",
            "html": "",
        }
        column_dtypes = (
            [datatype] * self.col_count[0] if isinstance(datatype, str) else datatype
        )
        self.empty_input = [
            [values[c] for c in column_dtypes] for _ in range(self.row_count[0])
        ]

        self.max_rows = max_rows
        self.max_cols = max_cols
        self.overflow_row_behaviour = overflow_row_behaviour
        self.select: EventListenerMethod
        """
        Event listener for when the user selects cell within Dataframe.
        Uses event data gradio.SelectData to carry `value` referring to value of selected cell, and `index` tuple to refer to index row and column.
        See EventData documentation on how to use this event data.
        """
        IOComponent.__init__(
            self,
            label=label,
            every=every,
            show_label=show_label,
            interactive=interactive,
            visible=visible,
            elem_id=elem_id,
            elem_classes=elem_classes,
            value=value,
            **kwargs,
        )

    def get_config(self):
        return {
            "headers": self.headers,
            "datatype": self.datatype,
            "row_count": self.row_count,
            "col_count": self.col_count,
            "value": self.value,
            "max_rows": self.max_rows,
            "max_cols": self.max_cols,
            "overflow_row_behaviour": self.overflow_row_behaviour,
            "wrap": self.wrap,
            **IOComponent.get_config(self),
        }

    @staticmethod
    def update(
        value: Any | Literal[_Keywords.NO_VALUE] | None = _Keywords.NO_VALUE,
        max_rows: int | None = None,
        max_cols: str | None = None,
        label: str | None = None,
        show_label: bool | None = None,
        interactive: bool | None = None,
        visible: bool | None = None,
    ):
        return {
            "max_rows": max_rows,
            "max_cols": max_cols,
            "label": label,
            "show_label": show_label,
            "interactive": interactive,
            "visible": visible,
            "value": value,
            "__type__": "update",
        }

    def preprocess(self, x: DataframeData):
        """
        Parameters:
            x: 2D array of str, numeric, or bool data
        Returns:
            Dataframe in requested format
        """
        if self.type == "pandas":
            if x.get("headers") is not None:
                return pd.DataFrame(x["data"], columns=x.get("headers"))
            else:
                return pd.DataFrame(x["data"])
        if self.type == "numpy":
            return np.array(x["data"])
        elif self.type == "array":
            return x["data"]
        else:
            raise ValueError(
                "Unknown type: "
                + str(self.type)
                + ". Please choose from: 'pandas', 'numpy', 'array'."
            )

    def postprocess(
        self, y: str | pd.DataFrame | np.ndarray | list[list[str | float]] | dict
    ) -> dict:
        """
        Parameters:
            y: dataframe in given format
        Returns:
            JSON object with key 'headers' for list of header names, 'data' for 2D array of string or numeric data
        """
        if y is None:
            return self.postprocess(self.empty_input)
        if isinstance(y, dict):
            return y
        if isinstance(y, str):
            dataframe = pd.read_csv(y)
            return {
                "headers": list(dataframe.columns),
                "data": Dataframe.__process_markdown(
                    dataframe.to_dict(orient="split")["data"], self.datatype
                ),
            }
        if isinstance(y, pd.DataFrame):
            return {
                "headers": list(y.columns),  # type: ignore
                "data": Dataframe.__process_markdown(
                    y.to_dict(orient="split")["data"], self.datatype  # type: ignore
                ),
            }
        if isinstance(y, (np.ndarray, list)):
            if len(y) == 0:
                return self.postprocess([[]])
            if isinstance(y, np.ndarray):
                y = y.tolist()
            assert isinstance(y, list), "output cannot be converted to list"

            _headers = self.headers

            if len(self.headers) < len(y[0]):
                _headers = [
                    *self.headers,
                    *list(range(len(self.headers) + 1, len(y[0]) + 1)),
                ]
            elif len(self.headers) > len(y[0]):
                _headers = self.headers[: len(y[0])]

            return {
                "headers": _headers,
                "data": Dataframe.__process_markdown(y, self.datatype),
            }
        raise ValueError("Cannot process value as a Dataframe")

    @staticmethod
    def __process_counts(count, default=3) -> tuple[int, str]:
        if count is None:
            return (default, "dynamic")
        if type(count) == int or type(count) == float:
            return (int(count), "dynamic")
        else:
            return count

    @staticmethod
    def __validate_headers(headers: list[str] | None, col_count: int):
        if headers is not None and len(headers) != col_count:
            raise ValueError(
                f"The length of the headers list must be equal to the col_count int.\n"
                f"The column count is set to {col_count} but `headers` has {len(headers)} items. "
                f"Check the values passed to `col_count` and `headers`."
            )

    @classmethod
    def __process_markdown(cls, data: list[list[Any]], datatype: list[str]):
        if "markdown" not in datatype:
            return data

        if cls.markdown_parser is None:
            cls.markdown_parser = utils.get_markdown_parser()

        for i in range(len(data)):
            for j in range(len(data[i])):
                if datatype[j] == "markdown":
                    data[i][j] = cls.markdown_parser.render(data[i][j])

        return data

    def style(
        self,
        **kwargs,
    ):
        """
        This method can be used to change the appearance of the DataFrame component.
        """
        Component.style(
            self,
            **kwargs,
        )
        return self

    def as_example(self, input_data: pd.DataFrame | np.ndarray | str | None):
        if input_data is None:
            return ""
        elif isinstance(input_data, pd.DataFrame):
            return input_data.head(n=5).to_dict(orient="split")["data"]  # type: ignore
        elif isinstance(input_data, np.ndarray):
            return input_data.tolist()
        return input_data


@document("style")
class Timeseries(Changeable, IOComponent, JSONSerializable):
    """
    Creates a component that can be used to upload/preview timeseries csv files or display a dataframe consisting of a time series graphically.
    Preprocessing: passes the uploaded timeseries data as a {pandas.DataFrame} into the function
    Postprocessing: expects a {pandas.DataFrame} or {str} path to a csv to be returned, which is then displayed as a timeseries graph
    Examples-format: a {str} filepath of csv data with time series data.
    Demos: fraud_detector
    """

    def __init__(
        self,
        value: str | Callable | None = None,
        *,
        x: str | None = None,
        y: str | list[str] | None = None,
        colors: list[str] | None = None,
        label: str | None = None,
        every: float | None = None,
        show_label: bool = True,
        interactive: bool | None = None,
        visible: bool = True,
        elem_id: str | None = None,
        elem_classes: list[str] | str | None = None,
        **kwargs,
    ):
        """
        Parameters:
            value: File path for the timeseries csv file. If callable, the function will be called whenever the app loads to set the initial value of the component.
            x: Column name of x (time) series. None if csv has no headers, in which case first column is x series.
            y: Column name of y series, or list of column names if multiple series. None if csv has no headers, in which case every column after first is a y series.
            label: component name in interface.
            every: If `value` is a callable, run the function 'every' number of seconds while the client connection is open. Has no effect otherwise. Queue must be enabled. The event can be accessed (e.g. to cancel it) via this component's .load_event attribute.
            colors: an ordered list of colors to use for each line plot
            show_label: if True, will display label.
            interactive: if True, will allow users to upload a timeseries csv; if False, can only be used to display timeseries data. If not provided, this is inferred based on whether the component is used as an input or output.
            visible: If False, component will be hidden.
            elem_id: An optional string that is assigned as the id of this component in the HTML DOM. Can be used for targeting CSS styles.
            elem_classes: An optional list of strings that are assigned as the classes of this component in the HTML DOM. Can be used for targeting CSS styles.
        """
        self.x = x
        if isinstance(y, str):
            y = [y]
        self.y = y
        self.colors = colors
        IOComponent.__init__(
            self,
            label=label,
            every=every,
            show_label=show_label,
            interactive=interactive,
            visible=visible,
            elem_id=elem_id,
            elem_classes=elem_classes,
            value=value,
            **kwargs,
        )

    def get_config(self):
        return {
            "x": self.x,
            "y": self.y,
            "value": self.value,
            "colors": self.colors,
            **IOComponent.get_config(self),
        }

    @staticmethod
    def update(
        value: Any | Literal[_Keywords.NO_VALUE] | None = _Keywords.NO_VALUE,
        colors: list[str] | None = None,
        label: str | None = None,
        show_label: bool | None = None,
        interactive: bool | None = None,
        visible: bool | None = None,
    ):
        return {
            "colors": colors,
            "label": label,
            "show_label": show_label,
            "interactive": interactive,
            "visible": visible,
            "value": value,
            "__type__": "update",
        }

    def preprocess(self, x: dict | None) -> pd.DataFrame | None:
        """
        Parameters:
            x: Dict with keys 'data': 2D array of str, numeric, or bool data, 'headers': list of strings for header names, 'range': optional two element list designating start of end of subrange.
        Returns:
            Dataframe of timeseries data
        """
        if x is None:
            return x
        elif x.get("is_file"):
            dataframe = pd.read_csv(x["name"])
        else:
            dataframe = pd.DataFrame(data=x["data"], columns=x["headers"])
        if x.get("range") is not None:
            dataframe = dataframe.loc[dataframe[self.x or 0] >= x["range"][0]]
            dataframe = dataframe.loc[dataframe[self.x or 0] <= x["range"][1]]
        return dataframe

    def postprocess(self, y: str | pd.DataFrame | None) -> dict | None:
        """
        Parameters:
            y: csv or dataframe with timeseries data
        Returns:
            JSON object with key 'headers' for list of header names, 'data' for 2D array of string or numeric data
        """
        if y is None:
            return None
        if isinstance(y, str):
            dataframe = pd.read_csv(y)
            return {
                "headers": dataframe.columns.values.tolist(),
                "data": dataframe.values.tolist(),
            }
        if isinstance(y, pd.DataFrame):
            return {"headers": y.columns.values.tolist(), "data": y.values.tolist()}
        raise ValueError("Cannot process value as Timeseries data")

    def style(
        self,
        **kwargs,
    ):
        """
        This method can be used to change the appearance of the TimeSeries component.
        """
        Component.style(
            self,
            **kwargs,
        )
        return self

    def as_example(self, input_data: str | None) -> str:
        return Path(input_data).name if input_data else ""


@document()
class State(IOComponent, SimpleSerializable):
    """
    Special hidden component that stores session state across runs of the demo by the
    same user. The value of the State variable is cleared when the user refreshes the page.

    Preprocessing: No preprocessing is performed
    Postprocessing: No postprocessing is performed
    Demos: blocks_simple_squares
<<<<<<< HEAD
    Guides: creating-a-chatbot, real-time-speech-recognition
=======
    Guides: real-time-speech-recognition
>>>>>>> 0a01388d
    """

    allow_string_shortcut = False

    def __init__(
        self,
        value: Any = None,
        **kwargs,
    ):
        """
        Parameters:
            value: the initial value (of arbitrary type) of the state. The provided argument is deepcopied. If a callable is provided, the function will be called whenever the app loads to set the initial value of the state.
        """
        self.stateful = True
        IOComponent.__init__(self, value=deepcopy(value), **kwargs)


class Variable(State):
    """Variable was renamed to State. This class is kept for backwards compatibility."""

    def __init__(self, *args, **kwargs):
        super().__init__(*args, **kwargs)

    def get_block_name(self):
        return "state"


@document("style")
class Button(Clickable, IOComponent, StringSerializable):
    """
    Used to create a button, that can be assigned arbitrary click() events. The label (value) of the button can be used as an input or set via the output of a function.

    Preprocessing: passes the button value as a {str} into the function
    Postprocessing: expects a {str} to be returned from a function, which is set as the label of the button
    Demos: blocks_inputs, blocks_kinematics
    """

    def __init__(
        self,
        value: str | Callable = "Run",
        *,
        variant: str = "secondary",
        visible: bool = True,
        interactive: bool = True,
        elem_id: str | None = None,
        elem_classes: list[str] | str | None = None,
        **kwargs,
    ):
        """
        Parameters:
            value: Default text for the button to display. If callable, the function will be called whenever the app loads to set the initial value of the component.
            variant: 'primary' for main call-to-action, 'secondary' for a more subdued style, 'stop' for a stop button.
            visible: If False, component will be hidden.
            interactive: If False, the Button will be in a disabled state.
            elem_id: An optional string that is assigned as the id of this component in the HTML DOM. Can be used for targeting CSS styles.
            elem_classes: An optional list of strings that are assigned as the classes of this component in the HTML DOM. Can be used for targeting CSS styles.
        """
        IOComponent.__init__(
            self,
            visible=visible,
            elem_id=elem_id,
            elem_classes=elem_classes,
            value=value,
            interactive=interactive,
            **kwargs,
        )
        if variant == "plain":
            warnings.warn("'plain' variant deprecated, using 'secondary' instead.")
            variant = "secondary"
        self.variant = variant

    def get_config(self):
        return {
            "value": self.value,
            "variant": self.variant,
            "interactive": self.interactive,
            **Component.get_config(self),
        }

    @staticmethod
    def update(
        value: str | Literal[_Keywords.NO_VALUE] | None = _Keywords.NO_VALUE,
        variant: str | None = None,
        visible: bool | None = None,
        interactive: bool | None = None,
    ):
        return {
            "variant": variant,
            "visible": visible,
            "value": value,
            "interactive": interactive,
            "__type__": "update",
        }

    def style(
        self,
        *,
        full_width: bool | None = None,
        size: Literal["sm"] | Literal["lg"] | None = None,
        **kwargs,
    ):
        """
        This method can be used to change the appearance of the button component.
        Parameters:
            full_width: If True, will expand to fill parent container.
            size: Size of the button. Can be "sm" or "lg".
        """
        if full_width is not None:
            self._style["full_width"] = full_width
        if size is not None:
            self._style["size"] = size

        Component.style(self, **kwargs)
        return self


@document("style")
class UploadButton(Clickable, Uploadable, IOComponent, FileSerializable):
    """
    Used to create an upload button, when cicked allows a user to upload files that satisfy the specified file type or generic files (if file_type not set).
    Preprocessing: passes the uploaded file as a {file-object} or {List[file-object]} depending on `file_count` (or a {bytes}/{List{bytes}} depending on `type`)
    Postprocessing: expects function to return a {str} path to a file, or {List[str]} consisting of paths to files.
    Examples-format: a {str} path to a local file that populates the component.
    Demos: upload_button
    """

    def __init__(
        self,
        label: str = "Upload a File",
        value: str | list[str] | Callable | None = None,
        *,
        visible: bool = True,
        elem_id: str | None = None,
        elem_classes: list[str] | str | None = None,
        type: str = "file",
        file_count: str = "single",
        file_types: list[str] | None = None,
        **kwargs,
    ):
        """
        Parameters:
            value: Default text for the button to display.
            type: Type of value to be returned by component. "file" returns a temporary file object with the same base name as the uploaded file, whose full path can be retrieved by file_obj.name, "binary" returns an bytes object.
            file_count: if single, allows user to upload one file. If "multiple", user uploads multiple files. If "directory", user uploads all files in selected directory. Return type will be list for each file in case of "multiple" or "directory".
            file_types: List of type of files to be uploaded. "file" allows any file to be uploaded, "image" allows only image files to be uploaded, "audio" allows only audio files to be uploaded, "video" allows only video files to be uploaded, "text" allows only text files to be uploaded.
            label: Text to display on the button. Defaults to "Upload a File".
            visible: If False, component will be hidden.
            elem_id: An optional string that is assigned as the id of this component in the HTML DOM. Can be used for targeting CSS styles.
            elem_classes: An optional list of strings that are assigned as the classes of this component in the HTML DOM. Can be used for targeting CSS styles.
        """
        self.type = type
        self.file_count = file_count
        if file_count == "directory" and file_types is not None:
            warnings.warn(
                "The `file_types` parameter is ignored when `file_count` is 'directory'."
            )
        if file_types is not None and not isinstance(file_types, list):
            raise ValueError(
                f"Parameter file_types must be a list. Received {file_types.__class__.__name__}"
            )
        self.file_types = file_types
        self.label = label
        IOComponent.__init__(
            self,
            label=label,
            visible=visible,
            elem_id=elem_id,
            elem_classes=elem_classes,
            value=value,
            **kwargs,
        )

    def get_config(self):
        return {
            "label": self.label,
            "value": self.value,
            "file_count": self.file_count,
            "file_types": self.file_types,
            **Component.get_config(self),
        }

    @staticmethod
    def update(
        value: str | Literal[_Keywords.NO_VALUE] | None = _Keywords.NO_VALUE,
        interactive: bool | None = None,
        visible: bool | None = None,
    ):
        return {
            "interactive": interactive,
            "visible": visible,
            "value": value,
            "__type__": "update",
        }

    def preprocess(
        self, x: list[dict[str, Any]] | None
    ) -> (
        bytes
        | tempfile._TemporaryFileWrapper
        | list[bytes | tempfile._TemporaryFileWrapper]
        | None
    ):
        """
        Parameters:
            x: List of JSON objects with filename as 'name' property and base64 data as 'data' property
        Returns:
            File objects in requested format
        """
        if x is None:
            return None

        def process_single_file(f) -> bytes | tempfile._TemporaryFileWrapper:
            file_name, data, is_file = (
                f["name"],
                f["data"],
                f.get("is_file", False),
            )
            if self.type == "file":
                if is_file:
                    temp_file_path = self.make_temp_copy_if_needed(file_name)
                    file = tempfile.NamedTemporaryFile(delete=False)
                    file.name = temp_file_path
                    file.orig_name = file_name  # type: ignore
                else:
                    file = client_utils.decode_base64_to_file(data, file_path=file_name)
                    file.orig_name = file_name  # type: ignore
                    self.temp_files.add(str(utils.abspath(file.name)))
                return file
            elif self.type == "bytes":
                if is_file:
                    with open(file_name, "rb") as file_data:
                        return file_data.read()
                return client_utils.decode_base64_to_binary(data)[0]
            else:
                raise ValueError(
                    "Unknown type: "
                    + str(self.type)
                    + ". Please choose from: 'file', 'bytes'."
                )

        if self.file_count == "single":
            if isinstance(x, list):
                return process_single_file(x[0])
            else:
                return process_single_file(x)
        else:
            if isinstance(x, list):
                return [process_single_file(f) for f in x]
            else:
                return process_single_file(x)

    def style(
        self,
        *,
        full_width: bool | None = None,
        size: Literal["sm"] | Literal["lg"] | None = None,
        **kwargs,
    ):
        """
        This method can be used to change the appearance of the button component.
        Parameters:
            full_width: If True, will expand to fill parent container.
            size: Size of the button. Can be "sm" or "lg".
        """
        if full_width is not None:
            self._style["full_width"] = full_width
        if size is not None:
            self._style["size"] = size

        Component.style(self, **kwargs)
        return self


@document("style")
class ColorPicker(
    Changeable, Inputable, Submittable, Blurrable, IOComponent, StringSerializable
):
    """
    Creates a color picker for user to select a color as string input.
    Preprocessing: passes selected color value as a {str} into the function.
    Postprocessing: expects a {str} returned from function and sets color picker value to it.
    Examples-format: a {str} with a hexadecimal representation of a color, e.g. "#ff0000" for red.
    Demos: color_picker, color_generator
    """

    def __init__(
        self,
        value: str | Callable | None = None,
        *,
        label: str | None = None,
        info: str | None = None,
        every: float | None = None,
        show_label: bool = True,
        interactive: bool | None = None,
        visible: bool = True,
        elem_id: str | None = None,
        elem_classes: list[str] | str | None = None,
        **kwargs,
    ):
        """
        Parameters:
            value: default text to provide in color picker. If callable, the function will be called whenever the app loads to set the initial value of the component.
            label: component name in interface.
            info: additional component description.
            every: If `value` is a callable, run the function 'every' number of seconds while the client connection is open. Has no effect otherwise. Queue must be enabled. The event can be accessed (e.g. to cancel it) via this component's .load_event attribute.
            show_label: if True, will display label.
            interactive: if True, will be rendered as an editable color picker; if False, editing will be disabled. If not provided, this is inferred based on whether the component is used as an input or output.
            visible: If False, component will be hidden.
            elem_id: An optional string that is assigned as the id of this component in the HTML DOM. Can be used for targeting CSS styles.
            elem_classes: An optional list of strings that are assigned as the classes of this component in the HTML DOM. Can be used for targeting CSS styles.
        """
        self.cleared_value = "#000000"
        IOComponent.__init__(
            self,
            label=label,
            info=info,
            every=every,
            show_label=show_label,
            interactive=interactive,
            visible=visible,
            elem_id=elem_id,
            elem_classes=elem_classes,
            value=value,
            **kwargs,
        )

    def example_inputs(self) -> dict[str, Any]:
        return {
            "raw": "#000000",
            "serialized": "#000000",
        }

    def get_config(self):
        return {
            "value": self.value,
            **IOComponent.get_config(self),
        }

    @staticmethod
    def update(
        value: str | Literal[_Keywords.NO_VALUE] | None = _Keywords.NO_VALUE,
        label: str | None = None,
        show_label: bool | None = None,
        visible: bool | None = None,
        interactive: bool | None = None,
    ):
        return {
            "value": value,
            "label": label,
            "show_label": show_label,
            "visible": visible,
            "interactive": interactive,
            "__type__": "update",
        }

    def preprocess(self, x: str | None) -> str | None:
        """
        Any preprocessing needed to be performed on function input.
        Parameters:
            x: text
        Returns:
            text
        """
        if x is None:
            return None
        else:
            return str(x)

    def postprocess(self, y: str | None) -> str | None:
        """
        Any postprocessing needed to be performed on function output.
        Parameters:
            y: text
        Returns:
            text
        """
        if y is None:
            return None
        else:
            return str(y)


############################
# Only Output Components
############################


@document("style")
class Label(Changeable, Selectable, IOComponent, JSONSerializable):
    """
    Displays a classification label, along with confidence scores of top categories, if provided.
    Preprocessing: this component does *not* accept input.
    Postprocessing: expects a {Dict[str, float]} of classes and confidences, or {str} with just the class or an {int}/{float} for regression outputs, or a {str} path to a .json file containing a json dictionary in the structure produced by Label.postprocess().

    Demos: main_note, titanic_survival
<<<<<<< HEAD
    Guides: Gradio-and-ONNX-on-Hugging-Face, image-classification-in-pytorch, image-classification-in-tensorflow, image-classification-with-vision-transformers, building-a-pictionary-app
=======
    Guides: image-classification-in-pytorch, image-classification-in-tensorflow, image-classification-with-vision-transformers, building-a-pictionary-app
>>>>>>> 0a01388d
    """

    CONFIDENCES_KEY = "confidences"

    def __init__(
        self,
        value: dict[str, float] | str | float | Callable | None = None,
        *,
        num_top_classes: int | None = None,
        label: str | None = None,
        every: float | None = None,
        show_label: bool = True,
        visible: bool = True,
        elem_id: str | None = None,
        elem_classes: list[str] | str | None = None,
        color: str | None = None,
        **kwargs,
    ):
        """
        Parameters:
            value: Default value to show in the component. If a str or number is provided, simply displays the string or number. If a {Dict[str, float]} of classes and confidences is provided, displays the top class on top and the `num_top_classes` below, along with their confidence bars. If callable, the function will be called whenever the app loads to set the initial value of the component.
            num_top_classes: number of most confident classes to show.
            label: component name in interface.
            every: If `value` is a callable, run the function 'every' number of seconds while the client connection is open. Has no effect otherwise. Queue must be enabled. The event can be accessed (e.g. to cancel it) via this component's .load_event attribute.
            show_label: if True, will display label.
            visible: If False, component will be hidden.
            elem_id: An optional string that is assigned as the id of this component in the HTML DOM. Can be used for targeting CSS styles.
            elem_classes: An optional list of strings that are assigned as the classes of this component in the HTML DOM. Can be used for targeting CSS styles.
            color: The background color of the label (either a valid css color name or hexadecimal string).
        """
        self.num_top_classes = num_top_classes
        self.color = color
        self.select: EventListenerMethod
        """
        Event listener for when the user selects a category from Label.
        Uses event data gradio.SelectData to carry `value` referring to name of selected category, and `index` to refer to index.
        See EventData documentation on how to use this event data.
        """
        IOComponent.__init__(
            self,
            label=label,
            every=every,
            show_label=show_label,
            visible=visible,
            elem_id=elem_id,
            elem_classes=elem_classes,
            value=value,
            **kwargs,
        )

    def get_config(self):
        return {
            "num_top_classes": self.num_top_classes,
            "value": self.value,
            "color": self.color,
            "selectable": self.selectable,
            **IOComponent.get_config(self),
        }

    def postprocess(self, y: dict[str, float] | str | float | None) -> dict | None:
        """
        Parameters:
            y: a dictionary mapping labels to confidence value, or just a string/numerical label by itself
        Returns:
            Object with key 'label' representing primary label, and key 'confidences' representing a list of label-confidence pairs
        """
        if y is None or y == {}:
            return None
        if isinstance(y, str) and y.endswith(".json") and Path(y).exists():
            return self.serialize(y)
        if isinstance(y, (str, float, int)):
            return {"label": str(y)}
        if isinstance(y, dict):
            if "confidences" in y and isinstance(y["confidences"], dict):
                y = y["confidences"]
                y = {c["label"]: c["confidence"] for c in y}
            sorted_pred = sorted(y.items(), key=operator.itemgetter(1), reverse=True)
            if self.num_top_classes is not None:
                sorted_pred = sorted_pred[: self.num_top_classes]
            return {
                "label": sorted_pred[0][0],
                "confidences": [
                    {"label": pred[0], "confidence": pred[1]} for pred in sorted_pred
                ],
            }
        raise ValueError(
            "The `Label` output interface expects one of: a string label, or an int label, a "
            "float label, or a dictionary whose keys are labels and values are confidences. "
            f"Instead, got a {type(y)}"
        )

    @staticmethod
    def update(
        value: dict[str, float]
        | str
        | float
        | Literal[_Keywords.NO_VALUE]
        | None = _Keywords.NO_VALUE,
        label: str | None = None,
        show_label: bool | None = None,
        visible: bool | None = None,
        color: str | Literal[_Keywords.NO_VALUE] | None = _Keywords.NO_VALUE,
    ):
        # If color is not specified (NO_VALUE) map it to None so that
        # it gets filtered out in postprocess. This will mean the color
        # will not be updated in the front-end
        if color is _Keywords.NO_VALUE:
            color = None
        # If the color was specified by the developer as None
        # Map is so that the color is updated to be transparent,
        # e.g. no background default state.
        elif color is None:
            color = "transparent"
        return {
            "label": label,
            "show_label": show_label,
            "visible": visible,
            "value": value,
            "color": color,
            "__type__": "update",
        }

    def style(
        self,
        *,
        container: bool | None = None,
    ):
        """
        This method can be used to change the appearance of the label component.
        Parameters:
            container: If True, will add a container to the label - providing some extra padding around the border.
        """
        Component.style(self, container=container)
        return self


@document("style")
class HighlightedText(Changeable, Selectable, IOComponent, JSONSerializable):
    """
    Displays text that contains spans that are highlighted by category or numerical value.
    Preprocessing: this component does *not* accept input.
    Postprocessing: expects a {List[Tuple[str, float | str]]]} consisting of spans of text and their associated labels, or a {Dict} with two keys: (1) "text" whose value is the complete text, and "entities", which is a list of dictionaries, each of which have the keys: "entity" (consisting of the entity label), "start" (the character index where the label starts), and "end" (the character index where the label ends). Entities should not overlap.

    Demos: diff_texts, text_analysis
    Guides: named-entity-recognition
    """

    def __init__(
        self,
        value: list[tuple[str, str | float | None]] | dict | Callable | None = None,
        *,
        color_map: dict[str, str]
        | None = None,  # Parameter moved to HighlightedText.style()
        show_legend: bool = False,
        combine_adjacent: bool = False,
        adjacent_separator: str = "",
        label: str | None = None,
        every: float | None = None,
        show_label: bool = True,
        visible: bool = True,
        elem_id: str | None = None,
        elem_classes: list[str] | str | None = None,
        **kwargs,
    ):
        """
        Parameters:
            value: Default value to show. If callable, the function will be called whenever the app loads to set the initial value of the component.
            show_legend: whether to show span categories in a separate legend or inline.
            combine_adjacent: If True, will merge the labels of adjacent tokens belonging to the same category.
            adjacent_separator: Specifies the separator to be used between tokens if combine_adjacent is True.
            label: component name in interface.
            every: If `value` is a callable, run the function 'every' number of seconds while the client connection is open. Has no effect otherwise. Queue must be enabled. The event can be accessed (e.g. to cancel it) via this component's .load_event attribute.
            show_label: if True, will display label.
            visible: If False, component will be hidden.
            elem_id: An optional string that is assigned as the id of this component in the HTML DOM. Can be used for targeting CSS styles.
            elem_classes: An optional list of strings that are assigned as the classes of this component in the HTML DOM. Can be used for targeting CSS styles.
        """
        self.color_map = color_map
        if color_map is not None:
            warnings.warn(
                "The 'color_map' parameter has been moved from the constructor to `HighlightedText.style()` ",
            )
        self.show_legend = show_legend
        self.combine_adjacent = combine_adjacent
        self.adjacent_separator = adjacent_separator
        self.select: EventListenerMethod
        """
        Event listener for when the user selects Highlighted text span.
        Uses event data gradio.SelectData to carry `value` referring to selected [text, label] tuple, and `index` to refer to span index.
        See EventData documentation on how to use this event data.
        """
        IOComponent.__init__(
            self,
            label=label,
            every=every,
            show_label=show_label,
            visible=visible,
            elem_id=elem_id,
            elem_classes=elem_classes,
            value=value,
            **kwargs,
        )

    def get_config(self):
        return {
            "color_map": self.color_map,
            "show_legend": self.show_legend,
            "value": self.value,
            "selectable": self.selectable,
            **IOComponent.get_config(self),
        }

    @staticmethod
    def update(
        value: list[tuple[str, str | float | None]]
        | dict
        | Literal[_Keywords.NO_VALUE]
        | None = _Keywords.NO_VALUE,
        color_map: dict[str, str] | None = None,
        show_legend: bool | None = None,
        label: str | None = None,
        show_label: bool | None = None,
        visible: bool | None = None,
    ):
        updated_config = {
            "color_map": color_map,
            "show_legend": show_legend,
            "label": label,
            "show_label": show_label,
            "visible": visible,
            "value": value,
            "__type__": "update",
        }
        return updated_config

    def postprocess(
        self, y: list[tuple[str, str | float | None]] | dict | None
    ) -> list[tuple[str, str | float | None]] | None:
        """
        Parameters:
            y: List of (word, category) tuples
        Returns:
            List of (word, category) tuples
        """
        if y is None:
            return None
        if isinstance(y, dict):
            try:
                text = y["text"]
                entities = y["entities"]
            except KeyError as ke:
                raise ValueError(
                    "Expected a dictionary with keys 'text' and 'entities' "
                    "for the value of the HighlightedText component."
                ) from ke
            if len(entities) == 0:
                y = [(text, None)]
            else:
                list_format = []
                index = 0
                entities = sorted(entities, key=lambda x: x["start"])
                for entity in entities:
                    list_format.append((text[index : entity["start"]], None))
                    list_format.append(
                        (text[entity["start"] : entity["end"]], entity["entity"])
                    )
                    index = entity["end"]
                list_format.append((text[index:], None))
                y = list_format
        if self.combine_adjacent:
            output = []
            running_text, running_category = None, None
            for text, category in y:
                if running_text is None:
                    running_text = text
                    running_category = category
                elif category == running_category:
                    running_text += self.adjacent_separator + text
                elif not text:
                    # Skip fully empty item, these get added in processing
                    # of dictionaries.
                    pass
                else:
                    output.append((running_text, running_category))
                    running_text = text
                    running_category = category
            if running_text is not None:
                output.append((running_text, running_category))
            return output
        else:
            return y

    def style(
        self,
        *,
        color_map: dict[str, str] | None = None,
        container: bool | None = None,
        **kwargs,
    ):
        """
        This method can be used to change the appearance of the HighlightedText component.
        Parameters:
            color_map: Map between category and respective colors.
            container: If True, will place the component in a container - providing some extra padding around the border.
        """
        if color_map is not None:
            self._style["color_map"] = color_map

        Component.style(self, container=container, **kwargs)
        return self


@document("style")
class AnnotatedImage(Selectable, IOComponent, JSONSerializable):
    """
    Displays a base image and colored subsections on top of that image. Subsections can take the from of rectangles (e.g. object detection) or masks (e.g. image segmentation).
    Preprocessing: this component does *not* accept input.
    Postprocessing: expects a {Tuple[numpy.ndarray | PIL.Image | str, List[Tuple[numpy.ndarray | Tuple[int, int, int, int], str]]]} consisting of a base image and a list of subsections, that are either (x1, y1, x2, y2) tuples identifying object boundaries, or 0-1 confidence masks of the same shape as the image. A label is provided for each subsection.

    Demos: image_segmentation
    """

    def __init__(
        self,
        value: tuple[
            np.ndarray | _Image.Image | str,
            list[tuple[np.ndarray | tuple[int, int, int, int], str]],
        ]
        | None = None,
        *,
        show_legend: bool = True,
        label: str | None = None,
        every: float | None = None,
        show_label: bool = True,
        visible: bool = True,
        elem_id: str | None = None,
        elem_classes: list[str] | str | None = None,
        **kwargs,
    ):
        """
        Parameters:
            value: Tuple of base image and list of (subsection, label) pairs.
            show_legend: If True, will show a legend of the subsections.
            label: component name in interface.
            every: If `value` is a callable, run the function 'every' number of seconds while the client connection is open. Has no effect otherwise. Queue must be enabled. The event can be accessed (e.g. to cancel it) via this component's .load_event attribute.
            show_label: if True, will display label.
            visible: If False, component will be hidden.
            elem_id: An optional string that is assigned as the id of this component in the HTML DOM. Can be used for targeting CSS styles.
            elem_classes: An optional list of strings that are assigned as the classes of this component in the HTML DOM. Can be used for targeting CSS styles.
        """
        self.show_legend = show_legend
        self.select: EventListenerMethod
        """
        Event listener for when the user selects Image subsection.
        Uses event data gradio.SelectData to carry `value` referring to selected subsection label, and `index` to refer to subsection index.
        See EventData documentation on how to use this event data.
        """
        IOComponent.__init__(
            self,
            label=label,
            every=every,
            show_label=show_label,
            visible=visible,
            elem_id=elem_id,
            elem_classes=elem_classes,
            value=value,
            **kwargs,
        )

    def get_config(self):
        return {
            "show_legend": self.show_legend,
            "value": self.value,
            "selectable": self.selectable,
            **IOComponent.get_config(self),
        }

    @staticmethod
    def update(
        value: tuple[
            np.ndarray | _Image.Image | str,
            list[tuple[np.ndarray | tuple[int, int, int, int], str]],
        ]
        | Literal[_Keywords.NO_VALUE] = _Keywords.NO_VALUE,
        show_legend: bool | None = None,
        label: str | None = None,
        show_label: bool | None = None,
        visible: bool | None = None,
    ):
        updated_config = {
            "show_legend": show_legend,
            "label": label,
            "show_label": show_label,
            "visible": visible,
            "value": value,
            "__type__": "update",
        }
        return updated_config

    def postprocess(
        self,
        y: tuple[
            np.ndarray | _Image.Image | str,
            list[tuple[np.ndarray | tuple[int, int, int, int], str]],
        ],
    ) -> tuple[dict, list[tuple[dict, str]]] | None:
        """
        Parameters:
            y: Tuple of base image and list of subsections, with each subsection a two-part tuple where the first element is a 4 element bounding box or a 0-1 confidence mask, and the second element is the label.
        Returns:
            Tuple of base image file and list of subsections, with each subsection a two-part tuple where the first element image path of the mask, and the second element is the label.
        """
        if y is None:
            return None
        base_img = y[0]
        if isinstance(base_img, str):
            base_img_path = base_img
            base_img = np.array(_Image.open(base_img))
        elif isinstance(base_img, np.ndarray):
            base_file = processing_utils.save_array_to_file(base_img)
            base_img_path = str(utils.abspath(base_file.name))
        elif isinstance(base_img, _Image.Image):
            base_file = processing_utils.save_pil_to_file(base_img)
            base_img_path = str(utils.abspath(base_file.name))
            base_img = np.array(base_img)
        else:
            raise ValueError(
                "AnnotatedImage only accepts filepaths, PIL images or numpy arrays for the base image."
            )
        self.temp_files.add(base_img_path)

        sections = []
        color_map = self._style.get("color_map", {})

        def hex_to_rgb(value):
            value = value.lstrip("#")
            lv = len(value)
            return [int(value[i : i + lv // 3], 16) for i in range(0, lv, lv // 3)]

        for mask, label in y[1]:
            mask_array = np.zeros((base_img.shape[0], base_img.shape[1]))
            if isinstance(mask, np.ndarray):
                mask_array = mask
            else:
                x1, y1, x2, y2 = mask
                border_width = 3
                mask_array[y1:y2, x1:x2] = 0.5
                mask_array[y1:y2, x1 : x1 + border_width] = 1
                mask_array[y1:y2, x2 - border_width : x2] = 1
                mask_array[y1 : y1 + border_width, x1:x2] = 1
                mask_array[y2 - border_width : y2, x1:x2] = 1

            if label in color_map:
                rgb_color = hex_to_rgb(color_map[label])
            else:
                rgb_color = [255, 0, 0]
            colored_mask = np.zeros((base_img.shape[0], base_img.shape[1], 4))
            solid_mask = np.copy(mask_array)
            solid_mask[solid_mask > 0] = 1

            colored_mask[:, :, 0] = rgb_color[0] * solid_mask
            colored_mask[:, :, 1] = rgb_color[1] * solid_mask
            colored_mask[:, :, 2] = rgb_color[2] * solid_mask
            colored_mask[:, :, 3] = mask_array * 255

            colored_mask_img = _Image.fromarray((colored_mask).astype(np.uint8))

            mask_file = processing_utils.save_pil_to_file(colored_mask_img)
            mask_file_path = str(utils.abspath(mask_file.name))
            self.temp_files.add(mask_file_path)

            sections.append(
                ({"name": mask_file_path, "data": None, "is_file": True}, label)
            )

        return {"name": base_img_path, "data": None, "is_file": True}, sections

    def style(
        self,
        *,
        height: int | None = None,
        width: int | None = None,
        color_map: dict[str, str] | None = None,
        **kwargs,
    ):
        """
        This method can be used to change the appearance of the Image component.
        Parameters:
            height: Height of the image.
            width: Width of the image.
            color_map: A dictionary mapping labels to colors. The colors must be specified as hex codes.
        """
        self._style["height"] = height
        self._style["width"] = width
        self._style["color_map"] = color_map
        Component.style(
            self,
            **kwargs,
        )
        return self


@document("style")
class JSON(Changeable, IOComponent, JSONSerializable):
    """
    Used to display arbitrary JSON output prettily.
    Preprocessing: this component does *not* accept input.
    Postprocessing: expects a {str} filepath to a file containing valid JSON -- or a {list} or {dict} that is valid JSON

    Demos: zip_to_json, blocks_xray
    """

    def __init__(
        self,
        value: str | dict | list | Callable | None = None,
        *,
        label: str | None = None,
        every: float | None = None,
        show_label: bool = True,
        visible: bool = True,
        elem_id: str | None = None,
        elem_classes: list[str] | str | None = None,
        **kwargs,
    ):
        """
        Parameters:
            value: Default value. If callable, the function will be called whenever the app loads to set the initial value of the component.
            label: component name in interface.
            every: If `value` is a callable, run the function 'every' number of seconds while the client connection is open. Has no effect otherwise. Queue must be enabled. The event can be accessed (e.g. to cancel it) via this component's .load_event attribute.
            show_label: if True, will display label.
            visible: If False, component will be hidden.
            elem_id: An optional string that is assigned as the id of this component in the HTML DOM. Can be used for targeting CSS styles.
            elem_classes: An optional list of strings that are assigned as the classes of this component in the HTML DOM. Can be used for targeting CSS styles.
        """
        IOComponent.__init__(
            self,
            label=label,
            every=every,
            show_label=show_label,
            visible=visible,
            elem_id=elem_id,
            elem_classes=elem_classes,
            value=value,
            **kwargs,
        )

    def get_config(self):
        return {
            "value": self.value,
            **IOComponent.get_config(self),
        }

    @staticmethod
    def update(
        value: Any | Literal[_Keywords.NO_VALUE] | None = _Keywords.NO_VALUE,
        label: str | None = None,
        show_label: bool | None = None,
        visible: bool | None = None,
    ):
        updated_config = {
            "label": label,
            "show_label": show_label,
            "visible": visible,
            "value": value,
            "__type__": "update",
        }
        return updated_config

    def postprocess(self, y: dict | list | str | None) -> dict | list | None:
        """
        Parameters:
            y: either a string filepath to a JSON file, or a Python list or dict that can be converted to JSON
        Returns:
            JSON output in Python list or dict format
        """
        if y is None:
            return None
        if isinstance(y, str):
            return json.loads(y)
        else:
            return y

    def style(self, *, container: bool | None = None, **kwargs):
        """
        This method can be used to change the appearance of the JSON component.
        Parameters:
            container: If True, will place the JSON in a container - providing some extra padding around the border.
        """
        Component.style(self, container=container, **kwargs)
        return self


@document()
class HTML(Changeable, IOComponent, StringSerializable):
    """
    Used to display arbitrary HTML output.
    Preprocessing: this component does *not* accept input.
    Postprocessing: expects a valid HTML {str}.

    Demos: text_analysis
    Guides: key-features
    """

    def __init__(
        self,
        value: str | Callable = "",
        *,
        label: str | None = None,
        every: float | None = None,
        show_label: bool = True,
        visible: bool = True,
        elem_id: str | None = None,
        elem_classes: list[str] | str | None = None,
        **kwargs,
    ):
        """
        Parameters:
            value: Default value. If callable, the function will be called whenever the app loads to set the initial value of the component.
            label: component name in interface.
            every: If `value` is a callable, run the function 'every' number of seconds while the client connection is open. Has no effect otherwise. Queue must be enabled. The event can be accessed (e.g. to cancel it) via this component's .load_event attribute.
            show_label: if True, will display label.
            visible: If False, component will be hidden.
            elem_id: An optional string that is assigned as the id of this component in the HTML DOM. Can be used for targeting CSS styles.
            elem_classes: An optional list of strings that are assigned as the classes of this component in the HTML DOM. Can be used for targeting CSS styles.
        """
        IOComponent.__init__(
            self,
            label=label,
            every=every,
            show_label=show_label,
            visible=visible,
            elem_id=elem_id,
            elem_classes=elem_classes,
            value=value,
            **kwargs,
        )

    def get_config(self):
        return {
            "value": self.value,
            **IOComponent.get_config(self),
        }

    @staticmethod
    def update(
        value: Any | Literal[_Keywords.NO_VALUE] | None = _Keywords.NO_VALUE,
        label: str | None = None,
        show_label: bool | None = None,
        visible: bool | None = None,
    ):
        updated_config = {
            "label": label,
            "show_label": show_label,
            "visible": visible,
            "value": value,
            "__type__": "update",
        }
        return updated_config

    def style(self):
        return self


@document("style")
class Gallery(IOComponent, GallerySerializable, Selectable):
    """
    Used to display a list of images as a gallery that can be scrolled through.
    Preprocessing: this component does *not* accept input.
    Postprocessing: expects a list of images in any format, {List[numpy.array | PIL.Image | str]}, or a {List} of (image, {str} caption) tuples and displays them.

    Demos: fake_gan
    """

    def __init__(
        self,
        value: list[np.ndarray | _Image.Image | str | tuple] | Callable | None = None,
        *,
        label: str | None = None,
        every: float | None = None,
        show_label: bool = True,
        visible: bool = True,
        elem_id: str | None = None,
        elem_classes: list[str] | str | None = None,
        **kwargs,
    ):
        """
        Parameters:
            value: List of images to display in the gallery by default. If callable, the function will be called whenever the app loads to set the initial value of the component.
            label: component name in interface.
            every: If `value` is a callable, run the function 'every' number of seconds while the client connection is open. Has no effect otherwise. Queue must be enabled. The event can be accessed (e.g. to cancel it) via this component's .load_event attribute.
            show_label: if True, will display label.
            visible: If False, component will be hidden.
            elem_id: An optional string that is assigned as the id of this component in the HTML DOM. Can be used for targeting CSS styles.
            elem_classes: An optional list of strings that are assigned as the classes of this component in the HTML DOM. Can be used for targeting CSS styles.
        """
        self.select: EventListenerMethod
        """
        Event listener for when the user selects image within Gallery.
        Uses event data gradio.SelectData to carry `value` referring to caption of selected image, and `index` to refer to index.
        See EventData documentation on how to use this event data.
        """
        IOComponent.__init__(
            self,
            label=label,
            every=every,
            show_label=show_label,
            visible=visible,
            elem_id=elem_id,
            elem_classes=elem_classes,
            value=value,
            **kwargs,
        )

    @staticmethod
    def update(
        value: Any | Literal[_Keywords.NO_VALUE] | None = _Keywords.NO_VALUE,
        label: str | None = None,
        show_label: bool | None = None,
        visible: bool | None = None,
    ):
        updated_config = {
            "label": label,
            "show_label": show_label,
            "visible": visible,
            "value": value,
            "__type__": "update",
        }
        return updated_config

    def get_config(self):
        return {
            "value": self.value,
            **IOComponent.get_config(self),
        }

    def postprocess(
        self,
        y: list[np.ndarray | _Image.Image | str]
        | list[tuple[np.ndarray | _Image.Image | str, str]]
        | None,
    ) -> list[str]:
        """
        Parameters:
            y: list of images, or list of (image, caption) tuples
        Returns:
            list of string file paths to images in temp directory
        """
        if y is None:
            return []
        output = []
        for img in y:
            caption = None
            if isinstance(img, (tuple, list)):
                img, caption = img
            if isinstance(img, np.ndarray):
                file = processing_utils.save_array_to_file(img)
                file_path = str(utils.abspath(file.name))
                self.temp_files.add(file_path)
            elif isinstance(img, _Image.Image):
                file = processing_utils.save_pil_to_file(img)
                file_path = str(utils.abspath(file.name))
                self.temp_files.add(file_path)
            elif isinstance(img, str):
                if utils.validate_url(img):
                    file_path = img
                else:
                    file_path = self.make_temp_copy_if_needed(img)
            else:
                raise ValueError(f"Cannot process type as image: {type(img)}")

            if caption is not None:
                output.append(
                    [{"name": file_path, "data": None, "is_file": True}, caption]
                )
            else:
                output.append({"name": file_path, "data": None, "is_file": True})

        return output

    def style(
        self,
        *,
        grid: int | tuple | None = None,
        columns: int | tuple | None = None,
        rows: int | tuple | None = None,
        height: str | None = None,
        container: bool | None = None,
        preview: bool | None = None,
        object_fit: str | None = None,
        **kwargs,
    ):
        """
        This method can be used to change the appearance of the gallery component.
        Parameters:
            grid: ('grid' has been renamed to 'columns') Represents the number of images that should be shown in one row, for each of the six standard screen sizes (<576px, <768px, <992px, <1200px, <1400px, >1400px). if fewer that 6 are given then the last will be used for all subsequent breakpoints            columns: Represents the number of columns in the image grid, for each of the six standard screen sizes (<576px, <768px, <992px, <1200px, <1400px, >1400px). if fewer that 6 are given then the last will be used for all subsequent breakpoints
            rows: Represents the number of rows in the image grid, for each of the six standard screen sizes (<576px, <768px, <992px, <1200px, <1400px, >1400px). if fewer that 6 are given then the last will be used for all subsequent breakpoints
            height: Height of the gallery.
            container: If True, will place gallery in a container - providing some extra padding around the border.
            preview: If True, will display the Gallery in preview mode, which shows all of the images as thumbnails and allows the user to click on them to view them in full size.
            object_fit: CSS object-fit property for the thumbnail images in the gallery. Can be "contain", "cover", "fill", "none", or "scale-down".
        """
        if grid is not None:
            warnings.warn(
                "The 'grid' parameter will be deprecated. Please use 'columns' instead.",
            )
            self._style["grid_cols"] = grid
        if columns is not None:
            self._style["grid_cols"] = columns
        if rows is not None:
            self._style["grid_rows"] = rows
        if height is not None:
            self._style["height"] = height
        if preview is not None:
            self._style["preview"] = preview
        if object_fit is not None:
            self._style["object_fit"] = object_fit

        Component.style(self, container=container, **kwargs)
        return self


class Carousel(IOComponent, Changeable, SimpleSerializable):
    """
    Deprecated Component
    """

    def __init__(
        self,
        *args,
        **kwargs,
    ):
        raise DeprecationWarning(
            "The Carousel component is deprecated. Please consider using the Gallery "
            "component, which can be used to display images (and optional captions).",
        )


@document("style")
class Chatbot(Changeable, Selectable, IOComponent, JSONSerializable):
    """
    Displays a chatbot output showing both user submitted messages and responses. Supports a subset of Markdown including bold, italics, code, and images.
    Preprocessing: this component does *not* accept input.
    Postprocessing: expects function to return a {List[List[str | None | Tuple]]}, a list of lists. The inner list should have 2 elements: the user message and the response message. Messages should be strings, tuples, or Nones. If the message is a string, it can include Markdown. If it is a tuple, it should consist of (string filepath to image/video/audio, [optional string alt text]). Messages that are `None` are not displayed.

    Demos: chatbot_simple, chatbot_multimodal
    Guides: creating-a-chatbot
    """

    def __init__(
        self,
        value: list[list[str | tuple[str] | tuple[str, str] | None]]
        | Callable
        | None = None,
        color_map: dict[str, str] | None = None,  # Parameter moved to Chatbot.style()
        *,
        label: str | None = None,
        every: float | None = None,
        show_label: bool = True,
        visible: bool = True,
        elem_id: str | None = None,
        elem_classes: list[str] | str | None = None,
        **kwargs,
    ):
        """
        Parameters:
            value: Default value to show in chatbot. If callable, the function will be called whenever the app loads to set the initial value of the component.
            label: component name in interface.
            every: If `value` is a callable, run the function 'every' number of seconds while the client connection is open. Has no effect otherwise. Queue must be enabled. The event can be accessed (e.g. to cancel it) via this component's .load_event attribute.
            show_label: if True, will display label.
            visible: If False, component will be hidden.
            elem_id: An optional string that is assigned as the id of this component in the HTML DOM. Can be used for targeting CSS styles.
            elem_classes: An optional list of strings that are assigned as the classes of this component in the HTML DOM. Can be used for targeting CSS styles.
        """
        if color_map is not None:
            warnings.warn(
                "The 'color_map' parameter has been deprecated.",
            )
        self.md = utils.get_markdown_parser()
        self.select: EventListenerMethod
        """
        Event listener for when the user selects message from Chatbot.
        Uses event data gradio.SelectData to carry `value` referring to text of selected message, and `index` tuple to refer to [message, participant] index.
        See EventData documentation on how to use this event data.
        """

        IOComponent.__init__(
            self,
            label=label,
            every=every,
            show_label=show_label,
            visible=visible,
            elem_id=elem_id,
            elem_classes=elem_classes,
            value=value,
            **kwargs,
        )

    def get_config(self):
        return {
            "value": self.value,
            "selectable": self.selectable,
            **IOComponent.get_config(self),
        }

    @staticmethod
    def update(
        value: list[list[str | tuple[str] | tuple[str, str] | None]]
        | Literal[_Keywords.NO_VALUE]
        | None = _Keywords.NO_VALUE,
        label: str | None = None,
        show_label: bool | None = None,
        visible: bool | None = None,
    ):
        updated_config = {
            "label": label,
            "show_label": show_label,
            "visible": visible,
            "value": value,
            "__type__": "update",
        }
        return updated_config

    def _preprocess_chat_messages(
        self, chat_message: str | dict | None
    ) -> str | tuple[str] | tuple[str, str] | None:
        if chat_message is None:
            return None
        elif isinstance(chat_message, dict):
            if chat_message["alt_text"] is not None:
                return (chat_message["name"], chat_message["alt_text"])
            else:
                return (chat_message["name"],)
        else:  # string
            return chat_message

    def preprocess(
        self,
        y: list[list[str | dict | None] | tuple[str | dict | None, str | dict | None]],
    ) -> list[list[str | tuple[str] | tuple[str, str] | None]]:
        if y is None:
            return y
        processed_messages = []
        for message_pair in y:
            assert isinstance(
                message_pair, (tuple, list)
            ), f"Expected a list of lists or list of tuples. Received: {message_pair}"
            assert (
                len(message_pair) == 2
            ), f"Expected a list of lists of length 2 or list of tuples of length 2. Received: {message_pair}"
            processed_messages.append(
                [
                    self._preprocess_chat_messages(message_pair[0]),
                    self._preprocess_chat_messages(message_pair[1]),
                ]
            )
        return processed_messages

    def _postprocess_chat_messages(
        self, chat_message: str | tuple | list | None
    ) -> str | dict | None:
        if chat_message is None:
            return None
        elif isinstance(chat_message, (tuple, list)):
            file_uri = chat_message[0]
            if utils.validate_url(file_uri):
                filepath = file_uri
            else:
                filepath = self.make_temp_copy_if_needed(file_uri)

            mime_type = client_utils.get_mimetype(filepath)
            return {
                "name": filepath,
                "mime_type": mime_type,
                "alt_text": chat_message[1] if len(chat_message) > 1 else None,
                "data": None,  # These last two fields are filled in by the frontend
                "is_file": True,
            }
        elif isinstance(chat_message, str):
            chat_message = inspect.cleandoc(chat_message)
            chat_message = cast(str, self.md.render(chat_message))
            if chat_message.startswith("<p>") and chat_message.endswith("</p>\n"):
                chat_message = chat_message[3:-5]
            return chat_message
        else:
            raise ValueError(f"Invalid message for Chatbot component: {chat_message}")

    def postprocess(
        self,
        y: list[list[str | tuple[str] | tuple[str, str] | None] | tuple],
    ) -> list[list[str | dict | None]]:
        """
        Parameters:
            y: List of lists representing the message and response pairs. Each message and response should be a string, which may be in Markdown format.  It can also be a tuple whose first element is a string filepath or URL to an image/video/audio, and second (optional) element is the alt text, in which case the media file is displayed. It can also be None, in which case that message is not displayed.
        Returns:
            List of lists representing the message and response. Each message and response will be a string of HTML, or a dictionary with media information. Or None if the message is not to be displayed.
        """
        if y is None:
            return []
        processed_messages = []
        for message_pair in y:
            assert isinstance(
                message_pair, (tuple, list)
            ), f"Expected a list of lists or list of tuples. Received: {message_pair}"
            assert (
                len(message_pair) == 2
            ), f"Expected a list of lists of length 2 or list of tuples of length 2. Received: {message_pair}"
            processed_messages.append(
                [
                    self._postprocess_chat_messages(message_pair[0]),
                    self._postprocess_chat_messages(message_pair[1]),
                ]
            )
        return processed_messages

    def style(self, height: int | None = None, **kwargs):
        """
        This method can be used to change the appearance of the Chatbot component.
        """
        if height is not None:
            self._style["height"] = height
        if kwargs.get("color_map") is not None:
            warnings.warn("The 'color_map' parameter has been deprecated.")

        Component.style(
            self,
            **kwargs,
        )
        return self


@document("style")
class Model3D(
    Changeable, Uploadable, Editable, Clearable, IOComponent, FileSerializable
):
    """
    Component allows users to upload or view 3D Model files (.obj, .glb, or .gltf).
    Preprocessing: This component passes the uploaded file as a {str} filepath.
    Postprocessing: expects function to return a {str} path to a file of type (.obj, glb, or .gltf)

    Demos: model3D
    Guides: how-to-use-3D-model-component
    """

    def __init__(
        self,
        value: str | Callable | None = None,
        *,
        clear_color: list[float] | None = None,
        label: str | None = None,
        every: float | None = None,
        show_label: bool = True,
        visible: bool = True,
        elem_id: str | None = None,
        elem_classes: list[str] | str | None = None,
        **kwargs,
    ):
        """
        Parameters:
            value: path to (.obj, glb, or .gltf) file to show in model3D viewer. If callable, the function will be called whenever the app loads to set the initial value of the component.
            clear_color: background color of scene
            label: component name in interface.
            every: If `value` is a callable, run the function 'every' number of seconds while the client connection is open. Has no effect otherwise. Queue must be enabled. The event can be accessed (e.g. to cancel it) via this component's .load_event attribute.
            show_label: if True, will display label.
            visible: If False, component will be hidden.
            elem_id: An optional string that is assigned as the id of this component in the HTML DOM. Can be used for targeting CSS styles.
            elem_classes: An optional list of strings that are assigned as the classes of this component in the HTML DOM. Can be used for targeting CSS styles.
        """
        self.clear_color = clear_color or [0, 0, 0, 0]
        IOComponent.__init__(
            self,
            label=label,
            every=every,
            show_label=show_label,
            visible=visible,
            elem_id=elem_id,
            elem_classes=elem_classes,
            value=value,
            **kwargs,
        )

    def get_config(self):
        return {
            "clearColor": self.clear_color,
            "value": self.value,
            **IOComponent.get_config(self),
        }

    def example_inputs(self) -> dict[str, Any]:
        return {
            "raw": {"is_file": False, "data": media_data.BASE64_MODEL3D},
            "serialized": "https://github.com/gradio-app/gradio/raw/main/test/test_files/Box.gltf",
        }

    @staticmethod
    def update(
        value: Any | Literal[_Keywords.NO_VALUE] | None = _Keywords.NO_VALUE,
        label: str | None = None,
        show_label: bool | None = None,
        visible: bool | None = None,
    ):
        updated_config = {
            "label": label,
            "show_label": show_label,
            "visible": visible,
            "value": value,
            "__type__": "update",
        }
        return updated_config

    def preprocess(self, x: dict[str, str] | None) -> str | None:
        """
        Parameters:
            x: JSON object with filename as 'name' property and base64 data as 'data' property
        Returns:
            string file path to temporary file with the 3D image model
        """
        if x is None:
            return x
        file_name, file_data, is_file = (
            x["name"],
            x["data"],
            x.get("is_file", False),
        )
        if is_file:
            temp_file_path = self.make_temp_copy_if_needed(file_name)
        else:
            temp_file_path = self.base64_to_temp_file_if_needed(file_data, file_name)

        return temp_file_path

    def postprocess(self, y: str | None) -> dict[str, str] | None:
        """
        Parameters:
            y: path to the model
        Returns:
            file name mapped to base64 url data
        """
        if y is None:
            return y
        data = {
            "name": self.make_temp_copy_if_needed(y),
            "data": None,
            "is_file": True,
        }
        return data

    def style(self, **kwargs):
        """
        This method can be used to change the appearance of the Model3D component.
        """
        Component.style(
            self,
            **kwargs,
        )
        return self

    def as_example(self, input_data: str | None) -> str:
        return Path(input_data).name if input_data else ""


@document()
class Plot(Changeable, Clearable, IOComponent, JSONSerializable):
    """
    Used to display various kinds of plots (matplotlib, plotly, or bokeh are supported)
    Preprocessing: this component does *not* accept input.
    Postprocessing: expects either a {matplotlib.figure.Figure}, a {plotly.graph_objects._figure.Figure}, or a {dict} corresponding to a bokeh plot (json_item format)

    Demos: altair_plot, outbreak_forecast, blocks_kinematics, stock_forecast, map_airbnb
    Guides: plot-component-for-maps
    """

    def __init__(
        self,
        value: Callable | None | pd.DataFrame = None,
        *,
        label: str | None = None,
        every: float | None = None,
        show_label: bool = True,
        visible: bool = True,
        elem_id: str | None = None,
        elem_classes: list[str] | str | None = None,
        **kwargs,
    ):
        """
        Parameters:
            value: Optionally, supply a default plot object to display, must be a matplotlib, plotly, altair, or bokeh figure, or a callable. If callable, the function will be called whenever the app loads to set the initial value of the component.
            label: component name in interface.
            every: If `value` is a callable, run the function 'every' number of seconds while the client connection is open. Has no effect otherwise. Queue must be enabled. The event can be accessed (e.g. to cancel it) via this component's .load_event attribute.
            show_label: if True, will display label.
            visible: If False, component will be hidden.
            elem_id: An optional string that is assigned as the id of this component in the HTML DOM. Can be used for targeting CSS styles.
            elem_classes: An optional list of strings that are assigned as the classes of this component in the HTML DOM. Can be used for targeting CSS styles.
        """
        IOComponent.__init__(
            self,
            label=label,
            every=every,
            show_label=show_label,
            visible=visible,
            elem_id=elem_id,
            elem_classes=elem_classes,
            value=value,
            **kwargs,
        )

    def get_config(self):
        try:
            import bokeh  # type: ignore

            bokeh_version = bokeh.__version__
        except ImportError:
            bokeh_version = None
        return {
            "value": self.value,
            "bokeh_version": bokeh_version,
            **IOComponent.get_config(self),
        }

    @staticmethod
    def update(
        value: Any | Literal[_Keywords.NO_VALUE] | None = _Keywords.NO_VALUE,
        label: str | None = None,
        show_label: bool | None = None,
        visible: bool | None = None,
    ):
        updated_config = {
            "label": label,
            "show_label": show_label,
            "visible": visible,
            "value": value,
            "__type__": "update",
        }
        return updated_config

    def postprocess(self, y) -> dict[str, str] | None:
        """
        Parameters:
            y: plot data
        Returns:
            plot type mapped to plot base64 data
        """
        import matplotlib.figure

        if y is None:
            return None
        if isinstance(y, (ModuleType, matplotlib.figure.Figure)):  # type: ignore
            dtype = "matplotlib"
            out_y = processing_utils.encode_plot_to_base64(y)
        elif "bokeh" in y.__module__:
            dtype = "bokeh"
            from bokeh.embed import json_item  # type: ignore

            out_y = json.dumps(json_item(y))
        else:
            is_altair = "altair" in y.__module__
            dtype = "altair" if is_altair else "plotly"
            out_y = y.to_json()
        return {"type": dtype, "plot": out_y}

    def style(self, container: bool | None = None):
        Component.style(
            self,
            container=container,
        )
        return self


class AltairPlot:
    @staticmethod
    def create_legend(position, title):
        if position == "none":
            legend = None
        else:
            position = {"orient": position} if position else {}
            legend = {"title": title, **position}

        return legend

    @staticmethod
    def create_scale(limit):
        return alt.Scale(domain=limit) if limit else alt.Undefined


@document()
class ScatterPlot(Plot):
    """
    Create a scatter plot.

    Preprocessing: this component does *not* accept input.
    Postprocessing: expects a pandas dataframe with the data to plot.

    Demos: native_plots
    Guides: creating-a-dashboard-from-bigquery-data
    """

    def __init__(
        self,
        value: pd.DataFrame | Callable | None = None,
        x: str | None = None,
        y: str | None = None,
        *,
        color: str | None = None,
        size: str | None = None,
        shape: str | None = None,
        title: str | None = None,
        tooltip: list[str] | str | None = None,
        x_title: str | None = None,
        y_title: str | None = None,
        color_legend_title: str | None = None,
        size_legend_title: str | None = None,
        shape_legend_title: str | None = None,
        color_legend_position: str | None = None,
        size_legend_position: str | None = None,
        shape_legend_position: str | None = None,
        height: int | None = None,
        width: int | None = None,
        x_lim: list[int | float] | None = None,
        y_lim: list[int | float] | None = None,
        caption: str | None = None,
        interactive: bool | None = True,
        label: str | None = None,
        every: float | None = None,
        show_label: bool = True,
        visible: bool = True,
        elem_id: str | None = None,
        elem_classes: list[str] | str | None = None,
    ):
        """
        Parameters:
            value: The pandas dataframe containing the data to display in a scatter plot, or a callable. If callable, the function will be called whenever the app loads to set the initial value of the component.
            x: Column corresponding to the x axis.
            y: Column corresponding to the y axis.
            color: The column to determine the point color. If the column contains numeric data, gradio will interpolate the column data so that small values correspond to light colors and large values correspond to dark values.
            size: The column used to determine the point size. Should contain numeric data so that gradio can map the data to the point size.
            shape: The column used to determine the point shape. Should contain categorical data. Gradio will map each unique value to a different shape.
            title: The title to display on top of the chart.
            tooltip: The column (or list of columns) to display on the tooltip when a user hovers a point on the plot.
            x_title: The title given to the x axis. By default, uses the value of the x parameter.
            y_title: The title given to the y axis. By default, uses the value of the y parameter.
            color_legend_title: The title given to the color legend. By default, uses the value of color parameter.
            size_legend_title: The title given to the size legend. By default, uses the value of the size parameter.
            shape_legend_title: The title given to the shape legend. By default, uses the value of the shape parameter.
            color_legend_position: The position of the color legend. If the string value 'none' is passed, this legend is omitted. For other valid position values see: https://vega.github.io/vega/docs/legends/#orientation.
            size_legend_position: The position of the size legend. If the string value 'none' is passed, this legend is omitted. For other valid position values see: https://vega.github.io/vega/docs/legends/#orientation.
            shape_legend_position: The position of the shape legend. If the string value 'none' is passed, this legend is omitted. For other valid position values see: https://vega.github.io/vega/docs/legends/#orientation.
            height: The height of the plot in pixels.
            width: The width of the plot in pixels.
            x_lim: A tuple or list containing the limits for the x-axis, specified as [x_min, x_max].
            y_lim: A tuple of list containing the limits for the y-axis, specified as [y_min, y_max].
            caption: The (optional) caption to display below the plot.
            interactive: Whether users should be able to interact with the plot by panning or zooming with their mouse or trackpad.
            label: The (optional) label to display on the top left corner of the plot.
            every:  If `value` is a callable, run the function 'every' number of seconds while the client connection is open. Has no effect otherwise. Queue must be enabled. The event can be accessed (e.g. to cancel it) via this component's .load_event attribute.
            show_label: Whether the label should be displayed.
            visible: Whether the plot should be visible.
            elem_id: An optional string that is assigned as the id of this component in the HTML DOM. Can be used for targeting CSS styles.
            elem_classes: An optional list of strings that are assigned as the classes of this component in the HTML DOM. Can be used for targeting CSS styles.
        """
        self.x = x
        self.y = y
        self.color = color
        self.size = size
        self.shape = shape
        self.tooltip = tooltip
        self.title = title
        self.x_title = x_title
        self.y_title = y_title
        self.color_legend_title = color_legend_title
        self.color_legend_position = color_legend_position
        self.size_legend_title = size_legend_title
        self.size_legend_position = size_legend_position
        self.shape_legend_title = shape_legend_title
        self.shape_legend_position = shape_legend_position
        self.caption = caption
        self.interactive_chart = interactive
        self.width = width
        self.height = height
        self.x_lim = x_lim
        self.y_lim = y_lim
        super().__init__(
            value=value,
            label=label,
            every=every,
            show_label=show_label,
            visible=visible,
            elem_id=elem_id,
            elem_classes=elem_classes,
        )

    def get_config(self):
        config = super().get_config()
        config["caption"] = self.caption
        return config

    def get_block_name(self) -> str:
        return "plot"

    @staticmethod
    def update(
        value: DataFrame | dict | Literal[_Keywords.NO_VALUE] = _Keywords.NO_VALUE,
        x: str | None = None,
        y: str | None = None,
        color: str | None = None,
        size: str | None = None,
        shape: str | None = None,
        title: str | None = None,
        tooltip: list[str] | str | None = None,
        x_title: str | None = None,
        y_title: str | None = None,
        color_legend_title: str | None = None,
        size_legend_title: str | None = None,
        shape_legend_title: str | None = None,
        color_legend_position: str | None = None,
        size_legend_position: str | None = None,
        shape_legend_position: str | None = None,
        height: int | None = None,
        width: int | None = None,
        x_lim: list[int | float] | None = None,
        y_lim: list[int | float] | None = None,
        interactive: bool | None = None,
        caption: str | None = None,
        label: str | None = None,
        show_label: bool | None = None,
        visible: bool | None = None,
    ):
        """Update an existing plot component.

        If updating any of the plot properties (color, size, etc) the value, x, and y parameters must be specified.

        Parameters:
            value: The pandas dataframe containing the data to display in a scatter plot.
            x: Column corresponding to the x axis.
            y: Column corresponding to the y axis.
            color: The column to determine the point color. If the column contains numeric data, gradio will interpolate the column data so that small values correspond to light colors and large values correspond to dark values.
            size: The column used to determine the point size. Should contain numeric data so that gradio can map the data to the point size.
            shape: The column used to determine the point shape. Should contain categorical data. Gradio will map each unique value to a different shape.
            title: The title to display on top of the chart.
            tooltip: The column (or list of columns) to display on the tooltip when a user hovers a point on the plot.
            x_title: The title given to the x axis. By default, uses the value of the x parameter.
            y_title: The title given to the y axis. By default, uses the value of the y parameter.
            color_legend_title: The title given to the color legend. By default, uses the value of color parameter.
            size_legend_title: The title given to the size legend. By default, uses the value of the size parameter.
            shape_legend_title: The title given to the shape legend. By default, uses the value of the shape parameter.
            color_legend_position: The position of the color legend. If the string value 'none' is passed, this legend is omitted. For other valid position values see: https://vega.github.io/vega/docs/legends/#orientation.
            size_legend_position: The position of the size legend. If the string value 'none' is passed, this legend is omitted. For other valid position values see: https://vega.github.io/vega/docs/legends/#orientation.
            shape_legend_position: The position of the shape legend. If the string value 'none' is passed, this legend is omitted. For other valid position values see: https://vega.github.io/vega/docs/legends/#orientation.
            height: The height of the plot in pixels.
            width: The width of the plot in pixels.
            x_lim: A tuple or list containing the limits for the x-axis, specified as [x_min, x_max].
            y_lim: A tuple of list containing the limits for the y-axis, specified as [y_min, y_max].
            interactive: Whether users should be able to interact with the plot by panning or zooming with their mouse or trackpad.
            caption: The (optional) caption to display below the plot.
            label: The (optional) label to display in the top left corner of the plot.
            show_label: Whether the label should be displayed.
            visible: Whether the plot should be visible.
        """
        properties = [
            x,
            y,
            color,
            size,
            shape,
            title,
            tooltip,
            x_title,
            y_title,
            color_legend_title,
            size_legend_title,
            shape_legend_title,
            color_legend_position,
            size_legend_position,
            shape_legend_position,
            height,
            width,
            x_lim,
            y_lim,
            interactive,
        ]
        if any(properties):
            if not isinstance(value, pd.DataFrame):
                raise ValueError(
                    "In order to update plot properties the value parameter "
                    "must be provided, and it must be a Dataframe. Please pass a value "
                    "parameter to gr.ScatterPlot.update."
                )
            if x is None or y is None:
                raise ValueError(
                    "In order to update plot properties, the x and y axis data "
                    "must be specified. Please pass valid values for x an y to "
                    "gr.ScatterPlot.update."
                )
            chart = ScatterPlot.create_plot(value, *properties)
            value = {"type": "altair", "plot": chart.to_json(), "chart": "scatter"}

        updated_config = {
            "label": label,
            "show_label": show_label,
            "visible": visible,
            "value": value,
            "caption": caption,
            "__type__": "update",
        }
        return updated_config

    @staticmethod
    def create_plot(
        value: pd.DataFrame,
        x: str,
        y: str,
        color: str | None = None,
        size: str | None = None,
        shape: str | None = None,
        title: str | None = None,
        tooltip: list[str] | str | None = None,
        x_title: str | None = None,
        y_title: str | None = None,
        color_legend_title: str | None = None,
        size_legend_title: str | None = None,
        shape_legend_title: str | None = None,
        color_legend_position: str | None = None,
        size_legend_position: str | None = None,
        shape_legend_position: str | None = None,
        height: int | None = None,
        width: int | None = None,
        x_lim: list[int | float] | None = None,
        y_lim: list[int | float] | None = None,
        interactive: bool | None = True,
    ):
        """Helper for creating the scatter plot."""
        interactive = True if interactive is None else interactive
        encodings = {
            "x": alt.X(
                x,  # type: ignore
                title=x_title or x,  # type: ignore
                scale=AltairPlot.create_scale(x_lim),  # type: ignore
            ),  # ignore: type
            "y": alt.Y(
                y,  # type: ignore
                title=y_title or y,  # type: ignore
                scale=AltairPlot.create_scale(y_lim),  # type: ignore
            ),
        }
        properties = {}
        if title:
            properties["title"] = title
        if height:
            properties["height"] = height
        if width:
            properties["width"] = width
        if color:
            if is_numeric_dtype(value[color]):
                domain = [value[color].min(), value[color].max()]
                range_ = [0, 1]
                type_ = "quantitative"
            else:
                domain = value[color].unique().tolist()
                range_ = list(range(len(domain)))
                type_ = "nominal"

            encodings["color"] = {
                "field": color,
                "type": type_,
                "legend": AltairPlot.create_legend(
                    position=color_legend_position, title=color_legend_title or color
                ),
                "scale": {"domain": domain, "range": range_},
            }
        if tooltip:
            encodings["tooltip"] = tooltip
        if size:
            encodings["size"] = {
                "field": size,
                "type": "quantitative" if is_numeric_dtype(value[size]) else "nominal",
                "legend": AltairPlot.create_legend(
                    position=size_legend_position, title=size_legend_title or size
                ),
            }
        if shape:
            encodings["shape"] = {
                "field": shape,
                "type": "quantitative" if is_numeric_dtype(value[shape]) else "nominal",
                "legend": AltairPlot.create_legend(
                    position=shape_legend_position, title=shape_legend_title or shape
                ),
            }
        chart = (
            alt.Chart(value)  # type: ignore
            .mark_point(clip=True)  # type: ignore
            .encode(**encodings)
            .properties(background="transparent", **properties)
        )
        if interactive:
            chart = chart.interactive()

        return chart

    def postprocess(self, y: pd.DataFrame | dict | None) -> dict[str, str] | None:
        # if None or update
        if y is None or isinstance(y, Dict):
            return y
        if self.x is None or self.y is None:
            raise ValueError("No value provided for required parameters `x` and `y`.")
        chart = self.create_plot(
            value=y,
            x=self.x,
            y=self.y,
            color=self.color,
            size=self.size,
            shape=self.shape,
            title=self.title,
            tooltip=self.tooltip,
            x_title=self.x_title,
            y_title=self.y_title,
            color_legend_title=self.color_legend_title,
            size_legend_title=self.size_legend_title,
            shape_legend_title=self.size_legend_title,
            color_legend_position=self.color_legend_position,
            size_legend_position=self.size_legend_position,
            shape_legend_position=self.shape_legend_position,
            interactive=self.interactive_chart,
            height=self.height,
            width=self.width,
            x_lim=self.x_lim,
            y_lim=self.y_lim,
        )

        return {"type": "altair", "plot": chart.to_json(), "chart": "scatter"}


@document()
class LinePlot(Plot):
    """
    Create a line plot.

    Preprocessing: this component does *not* accept input.
    Postprocessing: expects a pandas dataframe with the data to plot.

    Demos: native_plots, live_dashboard
    """

    def __init__(
        self,
        value: pd.DataFrame | Callable | None = None,
        x: str | None = None,
        y: str | None = None,
        *,
        color: str | None = None,
        stroke_dash: str | None = None,
        overlay_point: bool | None = None,
        title: str | None = None,
        tooltip: list[str] | str | None = None,
        x_title: str | None = None,
        y_title: str | None = None,
        color_legend_title: str | None = None,
        stroke_dash_legend_title: str | None = None,
        color_legend_position: str | None = None,
        stroke_dash_legend_position: str | None = None,
        height: int | None = None,
        width: int | None = None,
        x_lim: list[int] | None = None,
        y_lim: list[int] | None = None,
        caption: str | None = None,
        interactive: bool | None = True,
        label: str | None = None,
        show_label: bool = True,
        every: float | None = None,
        visible: bool = True,
        elem_id: str | None = None,
        elem_classes: list[str] | str | None = None,
    ):
        """
        Parameters:
            value: The pandas dataframe containing the data to display in a scatter plot.
            x: Column corresponding to the x axis.
            y: Column corresponding to the y axis.
            color: The column to determine the point color. If the column contains numeric data, gradio will interpolate the column data so that small values correspond to light colors and large values correspond to dark values.
            stroke_dash: The column to determine the symbol used to draw the line, e.g. dashed lines, dashed lines with points.
            overlay_point: Whether to draw a point on the line for each (x, y) coordinate pair.
            title: The title to display on top of the chart.
            tooltip: The column (or list of columns) to display on the tooltip when a user hovers a point on the plot.
            x_title: The title given to the x axis. By default, uses the value of the x parameter.
            y_title: The title given to the y axis. By default, uses the value of the y parameter.
            color_legend_title: The title given to the color legend. By default, uses the value of color parameter.
            stroke_dash_legend_title: The title given to the stroke_dash legend. By default, uses the value of the stroke_dash parameter.
            color_legend_position: The position of the color legend. If the string value 'none' is passed, this legend is omitted. For other valid position values see: https://vega.github.io/vega/docs/legends/#orientation.
            stroke_dash_legend_position: The position of the stoke_dash legend. If the string value 'none' is passed, this legend is omitted. For other valid position values see: https://vega.github.io/vega/docs/legends/#orientation.
            height: The height of the plot in pixels.
            width: The width of the plot in pixels.
            x_lim: A tuple or list containing the limits for the x-axis, specified as [x_min, x_max].
            y_lim: A tuple of list containing the limits for the y-axis, specified as [y_min, y_max].
            caption: The (optional) caption to display below the plot.
            interactive: Whether users should be able to interact with the plot by panning or zooming with their mouse or trackpad.
            label: The (optional) label to display on the top left corner of the plot.
            show_label: Whether the label should be displayed.
            every: If `value` is a callable, run the function 'every' number of seconds while the client connection is open. Has no effect otherwise. Queue must be enabled. The event can be accessed (e.g. to cancel it) via this component's .load_event attribute.
            visible: Whether the plot should be visible.
            elem_id: An optional string that is assigned as the id of this component in the HTML DOM. Can be used for targeting CSS styles.
            elem_classes: An optional list of strings that are assigned as the classes of this component in the HTML DOM. Can be used for targeting CSS styles.
        """
        self.x = x
        self.y = y
        self.color = color
        self.stroke_dash = stroke_dash
        self.tooltip = tooltip
        self.title = title
        self.x_title = x_title
        self.y_title = y_title
        self.color_legend_title = color_legend_title
        self.stroke_dash_legend_title = stroke_dash_legend_title
        self.color_legend_position = color_legend_position
        self.stroke_dash_legend_position = stroke_dash_legend_position
        self.overlay_point = overlay_point
        self.x_lim = x_lim
        self.y_lim = y_lim
        self.caption = caption
        self.interactive_chart = interactive
        self.width = width
        self.height = height
        super().__init__(
            value=value,
            label=label,
            show_label=show_label,
            visible=visible,
            elem_id=elem_id,
            elem_classes=elem_classes,
            every=every,
        )

    def get_config(self):
        config = super().get_config()
        config["caption"] = self.caption
        return config

    def get_block_name(self) -> str:
        return "plot"

    @staticmethod
    def update(
        value: pd.DataFrame | dict | Literal[_Keywords.NO_VALUE] = _Keywords.NO_VALUE,
        x: str | None = None,
        y: str | None = None,
        color: str | None = None,
        stroke_dash: str | None = None,
        overlay_point: bool | None = None,
        title: str | None = None,
        tooltip: list[str] | str | None = None,
        x_title: str | None = None,
        y_title: str | None = None,
        color_legend_title: str | None = None,
        stroke_dash_legend_title: str | None = None,
        color_legend_position: str | None = None,
        stroke_dash_legend_position: str | None = None,
        height: int | None = None,
        width: int | None = None,
        x_lim: list[int] | None = None,
        y_lim: list[int] | None = None,
        interactive: bool | None = None,
        caption: str | None = None,
        label: str | None = None,
        show_label: bool | None = None,
        visible: bool | None = None,
    ):
        """Update an existing plot component.

        If updating any of the plot properties (color, size, etc) the value, x, and y parameters must be specified.

        Parameters:
            value: The pandas dataframe containing the data to display in a scatter plot.
            x: Column corresponding to the x axis.
            y: Column corresponding to the y axis.
            color: The column to determine the point color. If the column contains numeric data, gradio will interpolate the column data so that small values correspond to light colors and large values correspond to dark values.
            stroke_dash: The column to determine the symbol used to draw the line, e.g. dashed lines, dashed lines with points.
            overlay_point: Whether to draw a point on the line for each (x, y) coordinate pair.
            title: The title to display on top of the chart.
            tooltip: The column (or list of columns) to display on the tooltip when a user hovers a point on the plot.
            x_title: The title given to the x axis. By default, uses the value of the x parameter.
            y_title: The title given to the y axis. By default, uses the value of the y parameter.
            color_legend_title: The title given to the color legend. By default, uses the value of color parameter.
            stroke_dash_legend_title: The title given to the stroke legend. By default, uses the value of stroke parameter.
            color_legend_position: The position of the color legend. If the string value 'none' is passed, this legend is omitted. For other valid position values see: https://vega.github.io/vega/docs/legends/#orientation
            stroke_dash_legend_position: The position of the stoke_dash legend. If the string value 'none' is passed, this legend is omitted. For other valid position values see: https://vega.github.io/vega/docs/legends/#orientation
            height: The height of the plot in pixels.
            width: The width of the plot in pixels.
            x_lim: A tuple or list containing the limits for the x-axis, specified as [x_min, x_max].
            y_lim: A tuple of list containing the limits for the y-axis, specified as [y_min, y_max].
            caption: The (optional) caption to display below the plot.
            interactive: Whether users should be able to interact with the plot by panning or zooming with their mouse or trackpad.
            label: The (optional) label to display in the top left corner of the plot.
            show_label: Whether the label should be displayed.
            visible: Whether the plot should be visible.
        """
        properties = [
            x,
            y,
            color,
            stroke_dash,
            overlay_point,
            title,
            tooltip,
            x_title,
            y_title,
            color_legend_title,
            stroke_dash_legend_title,
            color_legend_position,
            stroke_dash_legend_position,
            height,
            width,
            x_lim,
            y_lim,
            interactive,
        ]
        if any(properties):
            if not isinstance(value, pd.DataFrame):
                raise ValueError(
                    "In order to update plot properties the value parameter "
                    "must be provided, and it must be a Dataframe. Please pass a value "
                    "parameter to gr.LinePlot.update."
                )
            if x is None or y is None:
                raise ValueError(
                    "In order to update plot properties, the x and y axis data "
                    "must be specified. Please pass valid values for x an y to "
                    "gr.LinePlot.update."
                )
            chart = LinePlot.create_plot(value, *properties)
            value = {"type": "altair", "plot": chart.to_json(), "chart": "line"}

        updated_config = {
            "label": label,
            "show_label": show_label,
            "visible": visible,
            "value": value,
            "caption": caption,
            "__type__": "update",
        }
        return updated_config

    @staticmethod
    def create_plot(
        value: pd.DataFrame,
        x: str,
        y: str,
        color: str | None = None,
        stroke_dash: str | None = None,
        overlay_point: bool | None = None,
        title: str | None = None,
        tooltip: list[str] | str | None = None,
        x_title: str | None = None,
        y_title: str | None = None,
        color_legend_title: str | None = None,
        stroke_dash_legend_title: str | None = None,
        color_legend_position: str | None = None,
        stroke_dash_legend_position: str | None = None,
        height: int | None = None,
        width: int | None = None,
        x_lim: list[int] | None = None,
        y_lim: list[int] | None = None,
        interactive: bool | None = None,
    ):
        """Helper for creating the scatter plot."""
        interactive = True if interactive is None else interactive
        encodings = {
            "x": alt.X(
                x,  # type: ignore
                title=x_title or x,  # type: ignore
                scale=AltairPlot.create_scale(x_lim),  # type: ignore
            ),
            "y": alt.Y(
                y,  # type: ignore
                title=y_title or y,  # type: ignore
                scale=AltairPlot.create_scale(y_lim),  # type: ignore
            ),
        }
        properties = {}
        if title:
            properties["title"] = title
        if height:
            properties["height"] = height
        if width:
            properties["width"] = width

        if color:
            domain = value[color].unique().tolist()
            range_ = list(range(len(domain)))
            encodings["color"] = {
                "field": color,
                "type": "nominal",
                "scale": {"domain": domain, "range": range_},
                "legend": AltairPlot.create_legend(
                    position=color_legend_position, title=color_legend_title or color
                ),
            }

        highlight = None
        if interactive and any([color, stroke_dash]):
            highlight = alt.selection(
                type="single",  # type: ignore
                on="mouseover",
                fields=[c for c in [color, stroke_dash] if c],
                nearest=True,
            )

        if stroke_dash:
            stroke_dash = {
                "field": stroke_dash,  # type: ignore
                "legend": AltairPlot.create_legend(  # type: ignore
                    position=stroke_dash_legend_position,  # type: ignore
                    title=stroke_dash_legend_title or stroke_dash,  # type: ignore
                ),  # type: ignore
            }  # type: ignore
        else:
            stroke_dash = alt.value(alt.Undefined)  # type: ignore

        if tooltip:
            encodings["tooltip"] = tooltip

        chart = alt.Chart(value).encode(**encodings)  # type: ignore

        points = chart.mark_point(clip=True).encode(
            opacity=alt.value(alt.Undefined) if overlay_point else alt.value(0),
        )
        lines = chart.mark_line(clip=True).encode(strokeDash=stroke_dash)

        if highlight:
            points = points.add_selection(highlight)

            lines = lines.encode(
                size=alt.condition(highlight, alt.value(4), alt.value(1)),
            )

        chart = (lines + points).properties(background="transparent", **properties)
        if interactive:
            chart = chart.interactive()

        return chart

    def postprocess(self, y: pd.DataFrame | dict | None) -> dict[str, str] | None:
        # if None or update
        if y is None or isinstance(y, Dict):
            return y
        if self.x is None or self.y is None:
            raise ValueError("No value provided for required parameters `x` and `y`.")
        chart = self.create_plot(
            value=y,
            x=self.x,
            y=self.y,
            color=self.color,
            overlay_point=self.overlay_point,
            title=self.title,
            tooltip=self.tooltip,
            x_title=self.x_title,
            y_title=self.y_title,
            color_legend_title=self.color_legend_title,
            color_legend_position=self.color_legend_position,
            stroke_dash_legend_title=self.stroke_dash_legend_title,
            stroke_dash_legend_position=self.stroke_dash_legend_position,
            x_lim=self.x_lim,
            y_lim=self.y_lim,
            stroke_dash=self.stroke_dash,
            interactive=self.interactive_chart,
            height=self.height,
            width=self.width,
        )

        return {"type": "altair", "plot": chart.to_json(), "chart": "line"}


@document()
class BarPlot(Plot):
    """
    Create a bar plot.

    Preprocessing: this component does *not* accept input.
    Postprocessing: expects a pandas dataframe with the data to plot.

    Demos: native_plots, chicago-bikeshare-dashboard
    """

    def __init__(
        self,
        value: pd.DataFrame | Callable | None = None,
        x: str | None = None,
        y: str | None = None,
        *,
        color: str | None = None,
        vertical: bool = True,
        group: str | None = None,
        title: str | None = None,
        tooltip: list[str] | str | None = None,
        x_title: str | None = None,
        y_title: str | None = None,
        color_legend_title: str | None = None,
        group_title: str | None = None,
        color_legend_position: str | None = None,
        height: int | None = None,
        width: int | None = None,
        y_lim: list[int] | None = None,
        caption: str | None = None,
        interactive: bool | None = True,
        label: str | None = None,
        show_label: bool = True,
        every: float | None = None,
        visible: bool = True,
        elem_id: str | None = None,
        elem_classes: list[str] | str | None = None,
    ):
        """
        Parameters:
            value: The pandas dataframe containing the data to display in a scatter plot.
            x: Column corresponding to the x axis.
            y: Column corresponding to the y axis.
            color: The column to determine the bar color. Must be categorical (discrete values).
            vertical: If True, the bars will be displayed vertically. If False, the x and y axis will be switched, displaying the bars horizontally. Default is True.
            group: The column with which to split the overall plot into smaller subplots.
            title: The title to display on top of the chart.
            tooltip: The column (or list of columns) to display on the tooltip when a user hovers over a bar.
            x_title: The title given to the x axis. By default, uses the value of the x parameter.
            y_title: The title given to the y axis. By default, uses the value of the y parameter.
            color_legend_title: The title given to the color legend. By default, uses the value of color parameter.
            group_title: The label displayed on top of the subplot columns (or rows if vertical=True). Use an empty string to omit.
            color_legend_position: The position of the color legend. If the string value 'none' is passed, this legend is omitted. For other valid position values see: https://vega.github.io/vega/docs/legends/#orientation.
            height: The height of the plot in pixels.
            width: The width of the plot in pixels.
            y_lim: A tuple of list containing the limits for the y-axis, specified as [y_min, y_max].
            caption: The (optional) caption to display below the plot.
            interactive: Whether users should be able to interact with the plot by panning or zooming with their mouse or trackpad.
            label: The (optional) label to display on the top left corner of the plot.
            show_label: Whether the label should be displayed.
            every: If `value` is a callable, run the function 'every' number of seconds while the client connection is open. Has no effect otherwise. Queue must be enabled. The event can be accessed (e.g. to cancel it) via this component's .load_event attribute.
            visible: Whether the plot should be visible.
            elem_id: An optional string that is assigned as the id of this component in the HTML DOM. Can be used for targeting CSS styles.
            elem_classes: An optional list of strings that are assigned as the classes of this component in the HTML DOM. Can be used for targeting CSS styles.
        """
        self.x = x
        self.y = y
        self.color = color
        self.vertical = vertical
        self.group = group
        self.group_title = group_title
        self.tooltip = tooltip
        self.title = title
        self.x_title = x_title
        self.y_title = y_title
        self.color_legend_title = color_legend_title
        self.group_title = group_title
        self.color_legend_position = color_legend_position
        self.y_lim = y_lim
        self.caption = caption
        self.interactive_chart = interactive
        self.width = width
        self.height = height
        super().__init__(
            value=value,
            label=label,
            show_label=show_label,
            visible=visible,
            elem_id=elem_id,
            elem_classes=elem_classes,
            every=every,
        )

    def get_config(self):
        config = super().get_config()
        config["caption"] = self.caption
        return config

    def get_block_name(self) -> str:
        return "plot"

    @staticmethod
    def update(
        value: pd.DataFrame | dict | Literal[_Keywords.NO_VALUE] = _Keywords.NO_VALUE,
        x: str | None = None,
        y: str | None = None,
        color: str | None = None,
        vertical: bool = True,
        group: str | None = None,
        title: str | None = None,
        tooltip: list[str] | str | None = None,
        x_title: str | None = None,
        y_title: str | None = None,
        color_legend_title: str | None = None,
        group_title: str | None = None,
        color_legend_position: str | None = None,
        height: int | None = None,
        width: int | None = None,
        y_lim: list[int] | None = None,
        caption: str | None = None,
        interactive: bool | None = None,
        label: str | None = None,
        show_label: bool = True,
        visible: bool = True,
    ):
        """Update an existing BarPlot component.

        If updating any of the plot properties (color, size, etc) the value, x, and y parameters must be specified.

        Parameters:
            value: The pandas dataframe containing the data to display in a scatter plot.
            x: Column corresponding to the x axis.
            y: Column corresponding to the y axis.
            color: The column to determine the bar color. Must be categorical (discrete values).
            vertical: If True, the bars will be displayed vertically. If False, the x and y axis will be switched, displaying the bars horizontally. Default is True.
            group: The column with which to split the overall plot into smaller subplots.
            title: The title to display on top of the chart.
            tooltip: The column (or list of columns) to display on the tooltip when a user hovers over a bar.
            x_title: The title given to the x axis. By default, uses the value of the x parameter.
            y_title: The title given to the y axis. By default, uses the value of the y parameter.
            color_legend_title: The title given to the color legend. By default, uses the value of color parameter.
            group_title: The label displayed on top of the subplot columns (or rows if vertical=True). Use an empty string to omit.
            color_legend_position: The position of the color legend. If the string value 'none' is passed, this legend is omitted. For other valid position values see: https://vega.github.io/vega/docs/legends/#orientation.
            height: The height of the plot in pixels.
            width: The width of the plot in pixels.
            y_lim: A tuple of list containing the limits for the y-axis, specified as [y_min, y_max].
            caption: The (optional) caption to display below the plot.
            interactive: Whether users should be able to interact with the plot by panning or zooming with their mouse or trackpad.
            label: The (optional) label to display on the top left corner of the plot.
            show_label: Whether the label should be displayed.
            visible: Whether the plot should be visible.
        """
        properties = [
            x,
            y,
            color,
            vertical,
            group,
            title,
            tooltip,
            x_title,
            y_title,
            color_legend_title,
            group_title,
            color_legend_position,
            height,
            width,
            y_lim,
            interactive,
        ]
        if any(properties):
            if not isinstance(value, pd.DataFrame):
                raise ValueError(
                    "In order to update plot properties the value parameter "
                    "must be provided, and it must be a Dataframe. Please pass a value "
                    "parameter to gr.BarPlot.update."
                )
            if x is None or y is None:
                raise ValueError(
                    "In order to update plot properties, the x and y axis data "
                    "must be specified. Please pass valid values for x an y to "
                    "gr.BarPlot.update."
                )
            chart = BarPlot.create_plot(value, *properties)
            value = {"type": "altair", "plot": chart.to_json(), "chart": "bar"}

        updated_config = {
            "label": label,
            "show_label": show_label,
            "visible": visible,
            "value": value,
            "caption": caption,
            "__type__": "update",
        }
        return updated_config

    @staticmethod
    def create_plot(
        value: pd.DataFrame,
        x: str,
        y: str,
        color: str | None = None,
        vertical: bool = True,
        group: str | None = None,
        title: str | None = None,
        tooltip: list[str] | str | None = None,
        x_title: str | None = None,
        y_title: str | None = None,
        color_legend_title: str | None = None,
        group_title: str | None = None,
        color_legend_position: str | None = None,
        height: int | None = None,
        width: int | None = None,
        y_lim: list[int] | None = None,
        interactive: bool | None = True,
    ):
        """Helper for creating the bar plot."""
        interactive = True if interactive is None else interactive
        orientation = (
            {"field": group, "title": group_title if group_title is not None else group}
            if group
            else {}
        )

        x_title = x_title or x
        y_title = y_title or y

        # If horizontal, switch x and y
        if not vertical:
            y, x = x, y
            x = f"sum({x}):Q"
            y_title, x_title = x_title, y_title
            orientation = {"row": alt.Row(**orientation)} if orientation else {}  # type: ignore
            x_lim = y_lim
            y_lim = None
        else:
            y = f"sum({y}):Q"
            x_lim = None
            orientation = {"column": alt.Column(**orientation)} if orientation else {}  # type: ignore

        encodings = dict(
            x=alt.X(
                x,  # type: ignore
                title=x_title,  # type: ignore
                scale=AltairPlot.create_scale(x_lim),  # type: ignore
            ),
            y=alt.Y(
                y,  # type: ignore
                title=y_title,  # type: ignore
                scale=AltairPlot.create_scale(y_lim),  # type: ignore
            ),
            **orientation,
        )
        properties = {}
        if title:
            properties["title"] = title
        if height:
            properties["height"] = height
        if width:
            properties["width"] = width

        if color:
            domain = value[color].unique().tolist()
            range_ = list(range(len(domain)))
            encodings["color"] = {
                "field": color,
                "type": "nominal",
                "scale": {"domain": domain, "range": range_},
                "legend": AltairPlot.create_legend(
                    position=color_legend_position, title=color_legend_title or color
                ),
            }

        if tooltip:
            encodings["tooltip"] = tooltip

        chart = (
            alt.Chart(value)  # type: ignore
            .mark_bar()  # type: ignore
            .encode(**encodings)
            .properties(background="transparent", **properties)
        )
        if interactive:
            chart = chart.interactive()

        return chart

    def postprocess(self, y: pd.DataFrame | dict | None) -> dict[str, str] | None:
        # if None or update
        if y is None or isinstance(y, Dict):
            return y
        if self.x is None or self.y is None:
            raise ValueError("No value provided for required parameters `x` and `y`.")
        chart = self.create_plot(
            value=y,
            x=self.x,
            y=self.y,
            color=self.color,
            vertical=self.vertical,
            group=self.group,
            title=self.title,
            tooltip=self.tooltip,
            x_title=self.x_title,
            y_title=self.y_title,
            color_legend_title=self.color_legend_title,
            color_legend_position=self.color_legend_position,
            group_title=self.group_title,
            y_lim=self.y_lim,
            interactive=self.interactive_chart,
            height=self.height,
            width=self.width,
        )

        return {"type": "altair", "plot": chart.to_json(), "chart": "bar"}


@document()
class Markdown(IOComponent, Changeable, StringSerializable):
    """
    Used to render arbitrary Markdown output. Can also render latex enclosed by dollar signs.
    Preprocessing: this component does *not* accept input.
    Postprocessing: expects a valid {str} that can be rendered as Markdown.

    Demos: blocks_hello, blocks_kinematics
    Guides: key-features
    """

    def __init__(
        self,
        value: str | Callable = "",
        *,
        visible: bool = True,
        elem_id: str | None = None,
        elem_classes: list[str] | str | None = None,
        **kwargs,
    ):
        """
        Parameters:
            value: Value to show in Markdown component. If callable, the function will be called whenever the app loads to set the initial value of the component.
            visible: If False, component will be hidden.
            elem_id: An optional string that is assigned as the id of this component in the HTML DOM. Can be used for targeting CSS styles.
            elem_classes: An optional list of strings that are assigned as the classes of this component in the HTML DOM. Can be used for targeting CSS styles.
        """
        self.md = utils.get_markdown_parser()
        IOComponent.__init__(
            self,
            visible=visible,
            elem_id=elem_id,
            elem_classes=elem_classes,
            value=value,
            **kwargs,
        )

    def postprocess(self, y: str | None) -> str | None:
        """
        Parameters:
            y: markdown representation
        Returns:
            HTML rendering of markdown
        """
        if y is None:
            return None
        unindented_y = inspect.cleandoc(y)
        return self.md.render(unindented_y)

    def get_config(self):
        return {
            "value": self.value,
            **Component.get_config(self),
        }

    @staticmethod
    def update(
        value: Any | Literal[_Keywords.NO_VALUE] | None = _Keywords.NO_VALUE,
        visible: bool | None = None,
    ):
        updated_config = {
            "visible": visible,
            "value": value,
            "__type__": "update",
        }
        return updated_config

    def style(self):
        return self

    def as_example(self, input_data: str | None) -> str:
        postprocessed = self.postprocess(input_data)
        return postprocessed if postprocessed else ""


@document("languages")
class Code(Changeable, Inputable, IOComponent, StringSerializable):
    """
    Creates a Code editor for entering, editing or viewing code.
    Preprocessing: passes a {str} of code into the function.
    Postprocessing: expects the function to return a {str} of code or a single-elment {tuple}: (string filepath,)
    """

    languages = [
        "python",
        "markdown",
        "json",
        "html",
        "css",
        "javascript",
        "typescript",
        "yaml",
        "dockerfile",
        "shell",
        "r",
        None,
    ]

    def __init__(
        self,
        value: str | tuple[str] | None = None,
        language: str | None = None,
        *,
        lines: int = 5,
        label: str | None = None,
        interactive: bool | None = None,
        show_label: bool = True,
        visible: bool = True,
        elem_id: str | None = None,
        elem_classes: list[str] | str | None = None,
        **kwargs,
    ):
        """
        Parameters:
            value: Default value to show in the code editor. If callable, the function will be called whenever the app loads to set the initial value of the component.
            language: The language to display the code as. Supported languages listed in `gr.Code.languages`.
            label: component name in interface.
            interactive: Whether user should be able to enter code or only view it.
            show_label: if True, will display label.
            visible: If False, component will be hidden.
            elem_id: An optional string that is assigned as the id of this component in the HTML DOM. Can be used for targeting CSS styles.
            elem_classes: An optional list of strings that are assigned as the classes of this component in the HTML DOM. Can be used for targeting CSS styles.
        """
        assert language in Code.languages, f"Language {language} not supported."
        self.language = language
        self.lines = lines
        IOComponent.__init__(
            self,
            label=label,
            interactive=interactive,
            show_label=show_label,
            visible=visible,
            elem_id=elem_id,
            elem_classes=elem_classes,
            value=value,
            **kwargs,
        )

    def get_config(self):
        return {
            "value": self.value,
            "language": self.language,
            "lines": self.lines,
            **IOComponent.get_config(self),
        }

    def postprocess(self, y):
        if y is None:
            return None
        elif isinstance(y, tuple):
            with open(y[0]) as file_data:
                return file_data.read()
        else:
            return y.strip()

    @staticmethod
    def update(
        value: str
        | tuple[str]
        | None
        | Literal[_Keywords.NO_VALUE] = _Keywords.NO_VALUE,
        label: str | None = None,
        show_label: bool | None = None,
        visible: bool | None = None,
        language: str | None = None,
        interactive: bool | None = None,
    ):
        return {
            "label": label,
            "show_label": show_label,
            "visible": visible,
            "value": value,
            "language": language,
            "interactive": interactive,
            "__type__": "update",
        }

    def style(self):
        return self


############################
# Special Components
############################


@document("style")
class Dataset(Clickable, Selectable, Component, StringSerializable):
    """
    Used to create an output widget for showing datasets. Used to render the examples
    box.
    Preprocessing: passes the selected sample either as a {list} of data (if type="value") or as an {int} index (if type="index")
    Postprocessing: expects a {list} of {lists} corresponding to the dataset data.
    """

    def __init__(
        self,
        *,
        label: str | None = None,
        components: list[IOComponent] | list[str],
        samples: list[list[Any]] | None = None,
        headers: list[str] | None = None,
        type: str = "values",
        samples_per_page: int = 10,
        visible: bool = True,
        elem_id: str | None = None,
        elem_classes: list[str] | str | None = None,
        **kwargs,
    ):
        """
        Parameters:
            components: Which component types to show in this dataset widget, can be passed in as a list of string names or Components instances. The following components are supported in a Dataset: Audio, Checkbox, CheckboxGroup, ColorPicker, Dataframe, Dropdown, File, HTML, Image, Markdown, Model3D, Number, Radio, Slider, Textbox, TimeSeries, Video
            samples: a nested list of samples. Each sublist within the outer list represents a data sample, and each element within the sublist represents an value for each component
            headers: Column headers in the Dataset widget, should be the same len as components. If not provided, inferred from component labels
            type: 'values' if clicking on a sample should pass the value of the sample, or "index" if it should pass the index of the sample
            samples_per_page: how many examples to show per page.
            visible: If False, component will be hidden.
            elem_id: An optional string that is assigned as the id of this component in the HTML DOM. Can be used for targeting CSS styles.
            elem_classes: An optional list of strings that are assigned as the classes of this component in the HTML DOM. Can be used for targeting CSS styles.
        """
        Component.__init__(
            self, visible=visible, elem_id=elem_id, elem_classes=elem_classes, **kwargs
        )
        self.components = [get_component_instance(c, render=False) for c in components]

        # Narrow type to IOComponent
        assert all(
            isinstance(c, IOComponent) for c in self.components
        ), "All components in a `Dataset` must be subclasses of `IOComponent`"
        self.components = [c for c in self.components if isinstance(c, IOComponent)]
        for component in self.components:
            component.root_url = self.root_url

        self.samples = [[]] if samples is None else samples
        for example in self.samples:
            for i, (component, ex) in enumerate(zip(self.components, example)):
                example[i] = component.as_example(ex)
        self.type = type
        self.label = label
        if headers is not None:
            self.headers = headers
        elif all(c.label is None for c in self.components):
            self.headers = []
        else:
            self.headers = [c.label or "" for c in self.components]
        self.samples_per_page = samples_per_page

    def get_config(self):
        return {
            "components": [component.get_block_name() for component in self.components],
            "headers": self.headers,
            "samples": self.samples,
            "type": self.type,
            "label": self.label,
            "samples_per_page": self.samples_per_page,
            **Component.get_config(self),
        }

    @staticmethod
    def update(
        samples: Any | Literal[_Keywords.NO_VALUE] | None = _Keywords.NO_VALUE,
        visible: bool | None = None,
        label: str | None = None,
    ):
        return {
            "samples": samples,
            "visible": visible,
            "label": label,
            "__type__": "update",
        }

    def preprocess(self, x: Any) -> Any:
        """
        Any preprocessing needed to be performed on function input.
        """
        if self.type == "index":
            return x
        elif self.type == "values":
            return self.samples[x]

    def postprocess(self, samples: list[list[Any]]) -> dict:
        return {
            "samples": samples,
            "__type__": "update",
        }

    def style(self, **kwargs):
        """
        This method can be used to change the appearance of the Dataset component.
        """
        Component.style(self, **kwargs)
        return self


@document()
class Interpretation(Component, SimpleSerializable):
    """
    Used to create an interpretation widget for a component.
    Preprocessing: this component does *not* accept input.
    Postprocessing: expects a {dict} with keys "original" and "interpretation".

    Guides: custom-interpretations-with-blocks
    """

    def __init__(
        self,
        component: Component,
        *,
        visible: bool = True,
        elem_id: str | None = None,
        elem_classes: list[str] | str | None = None,
        **kwargs,
    ):
        """
        Parameters:
            component: Which component to show in the interpretation widget.
            visible: Whether or not the interpretation is visible.
            elem_id: An optional string that is assigned as the id of this component in the HTML DOM. Can be used for targeting CSS styles.
            elem_classes: An optional list of strings that are assigned as the classes of this component in the HTML DOM. Can be used for targeting CSS styles.
        """
        Component.__init__(
            self, visible=visible, elem_id=elem_id, elem_classes=elem_classes, **kwargs
        )
        self.component = component

    def get_config(self):
        return {
            "component": self.component.get_block_name(),
            "component_props": self.component.get_config(),
        }

    @staticmethod
    def update(
        value: Any | Literal[_Keywords.NO_VALUE] | None = _Keywords.NO_VALUE,
        visible: bool | None = None,
    ):
        return {
            "visible": visible,
            "value": value,
            "__type__": "update",
        }

    def style(self):
        return self


class StatusTracker(Component, SimpleSerializable):
    def __init__(
        self,
        **kwargs,
    ):
        warnings.warn("The StatusTracker component is deprecated.")


def component(cls_name: str) -> Component:
    obj = utils.component_or_layout_class(cls_name)()
    if isinstance(obj, BlockContext):
        raise ValueError(f"Invalid component: {obj.__class__}")
    return obj


def get_component_instance(comp: str | dict | Component, render=True) -> Component:
    if isinstance(comp, str):
        component_obj = component(comp)
        if not (render):
            component_obj.unrender()
        return component_obj
    elif isinstance(comp, dict):
        name = comp.pop("name")
        component_cls = utils.component_or_layout_class(name)
        component_obj = component_cls(**comp)
        if isinstance(component_obj, BlockContext):
            raise ValueError(f"Invalid component: {name}")
        if not (render):
            component_obj.unrender()
        return component_obj
    elif isinstance(comp, Component):
        return comp
    else:
        raise ValueError(
            f"Component must provided as a `str` or `dict` or `Component` but is {comp}"
        )


Text = Textbox
DataFrame = Dataframe
Highlightedtext = HighlightedText
Annotatedimage = AnnotatedImage
Highlight = HighlightedText
Checkboxgroup = CheckboxGroup
TimeSeries = Timeseries
Json = JSON<|MERGE_RESOLUTION|>--- conflicted
+++ resolved
@@ -1623,11 +1623,7 @@
     Postprocessing: expects a {numpy.array}, {PIL.Image} or {str} or {pathlib.Path} filepath to an image and displays the image.
     Examples-format: a {str} filepath to a local file that contains the image.
     Demos: image_mod, image_mod_default_image
-<<<<<<< HEAD
     Guides: Gradio-and-ONNX-on-Hugging-Face, image-classification-in-pytorch, image-classification-in-tensorflow, image-classification-with-vision-transformers, building-a-pictionary-app, create-your-own-friends-with-a-gan
-=======
-    Guides: image-classification-in-pytorch, image-classification-in-tensorflow, image-classification-with-vision-transformers, building-a-pictionary_app, create-your-own-friends-with-a-gan
->>>>>>> 0a01388d
     """
 
     def __init__(
@@ -3256,11 +3252,7 @@
     Preprocessing: No preprocessing is performed
     Postprocessing: No postprocessing is performed
     Demos: blocks_simple_squares
-<<<<<<< HEAD
     Guides: creating-a-chatbot, real-time-speech-recognition
-=======
-    Guides: real-time-speech-recognition
->>>>>>> 0a01388d
     """
 
     allow_string_shortcut = False
@@ -3656,11 +3648,7 @@
     Postprocessing: expects a {Dict[str, float]} of classes and confidences, or {str} with just the class or an {int}/{float} for regression outputs, or a {str} path to a .json file containing a json dictionary in the structure produced by Label.postprocess().
 
     Demos: main_note, titanic_survival
-<<<<<<< HEAD
     Guides: Gradio-and-ONNX-on-Hugging-Face, image-classification-in-pytorch, image-classification-in-tensorflow, image-classification-with-vision-transformers, building-a-pictionary-app
-=======
-    Guides: image-classification-in-pytorch, image-classification-in-tensorflow, image-classification-with-vision-transformers, building-a-pictionary-app
->>>>>>> 0a01388d
     """
 
     CONFIDENCES_KEY = "confidences"
