{
  "files": {
<<<<<<< HEAD
    "main.css": "/static/css/main.c770ef42.css",
=======
    "main.css": "/static/css/main.b74df5ce.css",
>>>>>>> ec5eb6b8
    "main.js": "/static/bundle.js",
    "main.js.map": "/static/bundle.js.map",
    "index.html": "/index.html",
    "static/bundle.css.map": "/static/bundle.css.map",
    "static/bundle.js.LICENSE.txt": "/static/bundle.js.LICENSE.txt",
<<<<<<< HEAD
    "static/css/main.c770ef42.css.map": "/static/css/main.c770ef42.css.map",
=======
    "static/css/main.b74df5ce.css.map": "/static/css/main.b74df5ce.css.map",
    "static/media/logo.411acfd1.svg": "/static/media/logo.411acfd1.svg",
>>>>>>> ec5eb6b8
    "static/media/logo_loading.e93acd82.jpg": "/static/media/logo_loading.e93acd82.jpg"
  },
  "entrypoints": [
    "static/bundle.css",
<<<<<<< HEAD
    "static/css/main.c770ef42.css",
=======
    "static/css/main.b74df5ce.css",
>>>>>>> ec5eb6b8
    "static/bundle.js"
  ]
}<|MERGE_RESOLUTION|>--- conflicted
+++ resolved
@@ -1,30 +1,15 @@
 {
   "files": {
-<<<<<<< HEAD
-    "main.css": "/static/css/main.c770ef42.css",
-=======
-    "main.css": "/static/css/main.b74df5ce.css",
->>>>>>> ec5eb6b8
+    "main.css": "/static/css/main.cb3c60d6.css",
     "main.js": "/static/bundle.js",
-    "main.js.map": "/static/bundle.js.map",
     "index.html": "/index.html",
-    "static/bundle.css.map": "/static/bundle.css.map",
     "static/bundle.js.LICENSE.txt": "/static/bundle.js.LICENSE.txt",
-<<<<<<< HEAD
-    "static/css/main.c770ef42.css.map": "/static/css/main.c770ef42.css.map",
-=======
-    "static/css/main.b74df5ce.css.map": "/static/css/main.b74df5ce.css.map",
     "static/media/logo.411acfd1.svg": "/static/media/logo.411acfd1.svg",
->>>>>>> ec5eb6b8
     "static/media/logo_loading.e93acd82.jpg": "/static/media/logo_loading.e93acd82.jpg"
   },
   "entrypoints": [
     "static/bundle.css",
-<<<<<<< HEAD
-    "static/css/main.c770ef42.css",
-=======
-    "static/css/main.b74df5ce.css",
->>>>>>> ec5eb6b8
+    "static/css/main.cb3c60d6.css",
     "static/bundle.js"
   ]
 }