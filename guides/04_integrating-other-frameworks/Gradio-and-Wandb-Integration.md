--- conflicted
+++ resolved
@@ -63,9 +63,6 @@
 
     This next step will open a W&B dashboard to track your experiments and a gradio panel showing pretrained models to choose from a drop down menu from a Gradio Demo hosted on Huggingface Spaces. Here's the code you need for that:
 
-<<<<<<< HEAD
-```python
-=======
     ```python
     
     alpha =  1.0 
@@ -141,7 +138,6 @@
     out_table = wandb.Table(data=samples, columns=column_names)
     wandb.log({"Current Samples": out_table})
     ```
->>>>>>> 0a01388d
 
 alpha =  1.0 
 alpha = 1-alpha
