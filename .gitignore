# Python build
.eggs/
gradio.egg-info
dist/
*.pyc
__pycache__/
*.py[cod]
*$py.class
build/
__tmp/*

# JS build
gradio/templates/cdn
gradio/templates/frontend

# Secrets
.env

# Gradio run artifacts
*.db
*.sqlite3
gradio/launches.json
flagged/
gradio_cached_examples/
tmp.zip

# Tests
.coverage
coverage.xml
test.txt
**/snapshots/**/*.png

# Demos
demo/tmp.zip
demo/files/*.avi
demo/files/*.mp4
demo/all_demos/demos/*
demo/all_demos/requirements.txt
demo/*/config.json

# Etc
.idea/*
.vscode/*
.DS_Store
*.bak
workspace.code-workspace
*.h5

# log files
.pnpm-debug.log

# Local virtualenv for devs
.venv*

# FRP
gradio/frpc_*
<<<<<<< HEAD
.vercel
=======

# js
node_modules
public/build/
test-results
>>>>>>> b97a61b8
<|MERGE_RESOLUTION|>--- conflicted
+++ resolved
@@ -54,12 +54,9 @@
 
 # FRP
 gradio/frpc_*
-<<<<<<< HEAD
 .vercel
-=======
 
 # js
 node_modules
 public/build/
-test-results
->>>>>>> b97a61b8
+test-results