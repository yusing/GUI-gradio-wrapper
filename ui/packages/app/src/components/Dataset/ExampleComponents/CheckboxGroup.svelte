<script lang="ts">
	export let value: Array<string>;
	export let type: "gallery" | "table";
	export let selected: boolean = false;
</script>

<div
	class:table={type === "table"}
	class:gallery={type === "gallery"}
	class:selected
>
<<<<<<< HEAD
	{value.join(", ")}
=======
	{#each value as check, i}{check.toLocaleString()}{#if i !== value.length - 1},&nbsp;{/if}{/each}
>>>>>>> 1518f93c
</div>

<style>
	.gallery {
		display: flex;
		align-items: center;
		cursor: pointer;
		border-radius: var(--radius-lg);
		background: var(--dataset-gallery-background-base);
<<<<<<< HEAD
		padding: var(--size-2);
		font-size: var(--scale-00);
=======
		padding: var(--size-1) var(--size-2);
>>>>>>> 1518f93c
		text-align: left;
	}

	.gallery:hover,
	.selected.gallery {
		background: var(--dataset-gallery-background-hover);
	}
</style><|MERGE_RESOLUTION|>--- conflicted
+++ resolved
@@ -9,11 +9,7 @@
 	class:gallery={type === "gallery"}
 	class:selected
 >
-<<<<<<< HEAD
-	{value.join(", ")}
-=======
 	{#each value as check, i}{check.toLocaleString()}{#if i !== value.length - 1},&nbsp;{/if}{/each}
->>>>>>> 1518f93c
 </div>
 
 <style>
@@ -23,12 +19,7 @@
 		cursor: pointer;
 		border-radius: var(--radius-lg);
 		background: var(--dataset-gallery-background-base);
-<<<<<<< HEAD
-		padding: var(--size-2);
-		font-size: var(--scale-00);
-=======
 		padding: var(--size-1) var(--size-2);
->>>>>>> 1518f93c
 		text-align: left;
 	}
 
