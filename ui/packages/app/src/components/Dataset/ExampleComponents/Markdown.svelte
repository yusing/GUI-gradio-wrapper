<script lang="ts">
	export let value: string;
	export let type: "gallery" | "table";
	export let selected: boolean = false;
</script>

<div
	class:table={type === "table"}
	class:gallery={type === "gallery"}
	class:selected
<<<<<<< HEAD
=======
	class="prose"
>>>>>>> 1518f93c
>
	{@html value}
</div>

<style>
	.gallery {
		display: flex;
		align-items: center;
		cursor: pointer;
		border-radius: var(--radius-lg);
		background: var(--dataset-gallery-background-base);
		padding: var(--size-2);
		font-size: var(--scale-000);
		text-align: left;
	}

	.gallery:hover,
	.selected.gallery {
		background: var(--dataset-gallery-background-hover);
	}
</style><|MERGE_RESOLUTION|>--- conflicted
+++ resolved
@@ -8,10 +8,7 @@
 	class:table={type === "table"}
 	class:gallery={type === "gallery"}
 	class:selected
-<<<<<<< HEAD
-=======
 	class="prose"
->>>>>>> 1518f93c
 >
 	{@html value}
 </div>
