--- conflicted
+++ resolved
@@ -12,13 +12,6 @@
 <!-- svelte-ignore a11y-label-has-associated-control -->
 <label>
 	<BlockTitle {show_label}>{label}</BlockTitle>
-<<<<<<< HEAD
-	<select bind:value {disabled}>
-		{#each choices as choice}
-			<option>{choice}</option>
-		{/each}
-	</select>
-=======
 	<!-- <select bind:value {disabled}>
 		{#each choices as choice}
 			<option>{choice}</option>
@@ -34,7 +27,6 @@
 	{:else}
 		<MultiSelect bind:value {choices} on:change {disabled} />
 	{/if}
->>>>>>> 1518f93c
 </label>
 
 <style>
@@ -45,11 +37,7 @@
 		outline: none !important;
 		box-shadow: 0 0 0 3px var(--ring-color), var(--input-shadow);
 		border: 1px solid var(--input-border-color-base);
-<<<<<<< HEAD
-		border-radius: var(--input-border-radius);
-=======
 		border-radius: var(--radius-lg);
->>>>>>> 1518f93c
 		background-color: var(--input-background-base);
 		padding: var(--size-2-5);
 		width: 100%;
