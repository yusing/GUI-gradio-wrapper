<script lang="ts">
	import { createEventDispatcher } from "svelte";

	export let value: boolean;
	export let disabled: boolean = false;
	export let label: string;

	const dispatch = createEventDispatcher<{ change: boolean }>();

	function handle_change(
		evt: Event & {
			currentTarget: EventTarget & HTMLInputElement;
		}
	) {
		value = evt.currentTarget.checked;
		dispatch("change", value);
	}
</script>

<!-- svelte-ignore a11y-label-has-associated-control -->
<label class:disabled>
	<input
		on:change={(evt) => handle_change(evt)}
		{disabled}
		checked={value}
		type="checkbox"
		name="test"
		data-testid="checkbox"
	/>
	<span class="ml-2">{label}</span>
</label>

<style>
	label {
		display: flex;
		align-items: center;
		cursor: pointer;
		color: var(--color-text-body);
		font-size: var(--scale-00);
		line-height: var(--line-md);
	}

	label > * + * {
		margin-left: var(--size-2);
	}

	input {
		--ring-color: transparent;
		position: relative;
<<<<<<< HEAD
		box-shadow: 0 0 0 3px var(--ring-color), var(--input-shadow);
=======
		box-shadow: 0 0 0 3px var(--ring-color), var(--shadow-drop);
>>>>>>> 1518f93c
		border: 1px solid var(--checkbox-border-color-base);
		border-radius: var(--checkbox-border-radius);
		background-color: var(--checkbox-background-base);
		font-size: var(--scale-00);
		line-height: var(--line-sm);
	}

	input:checked {
		border-color: var(--checkbox-border-color-selected);
		background-color: var(--checkbox-background-selected);
	}

	input:hover {
		border-color: var(--checkbox-border-color-hover);
		background-color: var(--checkbox-background-hover);
	}

	input:focus {
		--ring-color: var(--color-focus-ring);
		border-color: var(--checkbox-border-color-focus);
		background-color: var(--checkbox-background-focus);
	}

	input:checked:focus {
		border-color: var(--checkbox-background-selected);
		background-color: var(--checkbox-background-selected);
	}

	input:checked:hover {
		border-color: var(--checkbox-background-selected);
		background-color: var(--checkbox-background-selected);
	}

	input[disabled],
	.disabled {
		cursor: not-allowed;
	}
</style><|MERGE_RESOLUTION|>--- conflicted
+++ resolved
@@ -47,11 +47,7 @@
 	input {
 		--ring-color: transparent;
 		position: relative;
-<<<<<<< HEAD
-		box-shadow: 0 0 0 3px var(--ring-color), var(--input-shadow);
-=======
 		box-shadow: 0 0 0 3px var(--ring-color), var(--shadow-drop);
->>>>>>> 1518f93c
 		border: 1px solid var(--checkbox-border-color-base);
 		border-radius: var(--checkbox-border-radius);
 		background-color: var(--checkbox-background-base);
