--- conflicted
+++ resolved
@@ -12,18 +12,9 @@
 	export let value: FileData | null = null;
 	export let source: string;
 	export let label: string | undefined = undefined;
-<<<<<<< HEAD
 	export let show_label: boolean = true;
 	export let mirror_webcam: boolean = false;
-=======
-	export let show_label: boolean;
-	export let mirror_webcam: boolean;
 	export let include_audio: boolean;
-
-	export let drop_text: string = "Drop a video file";
-	export let or_text: string = "or";
-	export let upload_text: string = "click to upload";
->>>>>>> 58b1a074
 
 	const dispatch = createEventDispatcher<{
 		change: FileData | null;
