--- conflicted
+++ resolved
@@ -13,15 +13,6 @@
 		justify-content: center;
 		align-items: center;
 		z-index: var(--layer-1);
-<<<<<<< HEAD
-		box-shadow: var(--icon_button-shadow);
-		border: 1px solid var(--icon_button-border-color-base);
-		border-radius: var(--icon_button-border-radius);
-		background: var(--icon_button-background-base);
-		width: var(--size-5);
-		height: var(--size-5);
-		color: var(--icon_button-icon-color-base);
-=======
 		box-shadow: var(--shadow-drop);
 		border: 1px solid var(--icon_button-border-color-base);
 		border-radius: var(--radius-sm);
@@ -29,16 +20,11 @@
 		width: var(--size-5);
 		height: var(--size-5);
 		color: var(--color-text-label);
->>>>>>> 1518f93c
 	}
 
 	button:hover {
 		border: 1px solid var(--icon_button-border-color-hover);
-<<<<<<< HEAD
-		color: var(--icon_button-icon-color-hover);
-=======
 		color: var(--color-text-label);
->>>>>>> 1518f93c
 	}
 
 	div {
